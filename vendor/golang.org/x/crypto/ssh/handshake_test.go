// Copyright 2013 The Go Authors. All rights reserved.
// Use of this source code is governed by a BSD-style
// license that can be found in the LICENSE file.

package ssh

import (
	"bytes"
	"crypto/rand"
	"errors"
	"fmt"
	"io"
	"net"
	"reflect"
	"runtime"
	"strings"
	"sync"
	"testing"
)

type testChecker struct {
	calls []string
}

func (t *testChecker) Check(dialAddr string, addr net.Addr, key PublicKey) error {
	if dialAddr == "bad" {
		return fmt.Errorf("dialAddr is bad")
	}

	if tcpAddr, ok := addr.(*net.TCPAddr); !ok || tcpAddr == nil {
		return fmt.Errorf("testChecker: got %T want *net.TCPAddr", addr)
	}

	t.calls = append(t.calls, fmt.Sprintf("%s %v %s %x", dialAddr, addr, key.Type(), key.Marshal()))

	return nil
}

// netPipe is analogous to net.Pipe, but it uses a real net.Conn, and
// therefore is buffered (net.Pipe deadlocks if both sides start with
// a write.)
func netPipe() (net.Conn, net.Conn, error) {
	listener, err := net.Listen("tcp", ":0")
	if err != nil {
		listener, err = net.Listen("tcp", "[::1]:0")
		if err != nil {
			return nil, nil, err
		}
	}
	defer listener.Close()
	c1, err := net.Dial("tcp", listener.Addr().String())
	if err != nil {
		return nil, nil, err
	}

	c2, err := listener.Accept()
	if err != nil {
		c1.Close()
		return nil, nil, err
	}

	return c1, c2, nil
}

// noiseTransport inserts ignore messages to check that the read loop
// and the key exchange filters out these messages.
type noiseTransport struct {
	keyingTransport
}

func (t *noiseTransport) writePacket(p []byte) error {
	ignore := []byte{msgIgnore}
	if err := t.keyingTransport.writePacket(ignore); err != nil {
		return err
	}
	debug := []byte{msgDebug, 1, 2, 3}
	if err := t.keyingTransport.writePacket(debug); err != nil {
		return err
	}

	return t.keyingTransport.writePacket(p)
}

func addNoiseTransport(t keyingTransport) keyingTransport {
	return &noiseTransport{t}
}

// handshakePair creates two handshakeTransports connected with each
// other. If the noise argument is true, both transports will try to
// confuse the other side by sending ignore and debug messages.
func handshakePair(clientConf *ClientConfig, addr string, noise bool) (client *handshakeTransport, server *handshakeTransport, err error) {
	a, b, err := netPipe()
	if err != nil {
		return nil, nil, err
	}

	var trC, trS keyingTransport

	trC = newTransport(a, rand.Reader, true)
	trS = newTransport(b, rand.Reader, false)
	if noise {
		trC = addNoiseTransport(trC)
		trS = addNoiseTransport(trS)
	}
	clientConf.SetDefaults()

	v := []byte("version")
	client = newClientTransport(trC, v, v, clientConf, addr, a.RemoteAddr())

	serverConf := &ServerConfig{}
	serverConf.AddHostKey(testSigners["ecdsa"])
	serverConf.AddHostKey(testSigners["rsa"])
	serverConf.SetDefaults()
	server = newServerTransport(trS, v, v, serverConf)

	if err := server.waitSession(); err != nil {
		return nil, nil, fmt.Errorf("server.waitSession: %v", err)
	}
	if err := client.waitSession(); err != nil {
		return nil, nil, fmt.Errorf("client.waitSession: %v", err)
	}

	return client, server, nil
}

func TestHandshakeBasic(t *testing.T) {
	if runtime.GOOS == "plan9" {
		t.Skip("see golang.org/issue/7237")
	}

	checker := &syncChecker{
		waitCall: make(chan int, 10),
		called:   make(chan int, 10),
	}

	checker.waitCall <- 1
	trC, trS, err := handshakePair(&ClientConfig{HostKeyCallback: checker.Check}, "addr", false)
	if err != nil {
		t.Fatalf("handshakePair: %v", err)
	}

	defer trC.Close()
	defer trS.Close()

	// Let first kex complete normally.
	<-checker.called

	clientDone := make(chan int, 0)
	gotHalf := make(chan int, 0)
	const N = 20

	go func() {
		defer close(clientDone)
		// Client writes a bunch of stuff, and does a key
		// change in the middle. This should not confuse the
		// handshake in progress. We do this twice, so we test
		// that the packet buffer is reset correctly.
		for i := 0; i < N; i++ {
			p := []byte{msgRequestSuccess, byte(i)}
			if err := trC.writePacket(p); err != nil {
				t.Fatalf("sendPacket: %v", err)
			}
			if (i % 10) == 5 {
				<-gotHalf
				// halfway through, we request a key change.
				trC.requestKeyExchange()

				// Wait until we can be sure the key
				// change has really started before we
				// write more.
				<-checker.called
			}
			if (i % 10) == 7 {
				// write some packets until the kex
				// completes, to test buffering of
				// packets.
				checker.waitCall <- 1
			}
		}
	}()

	// Server checks that client messages come in cleanly
	i := 0
	err = nil
	for ; i < N; i++ {
		var p []byte
		p, err = trS.readPacket()
		if err != nil {
			break
		}
		if (i % 10) == 5 {
			gotHalf <- 1
		}

		want := []byte{msgRequestSuccess, byte(i)}
		if bytes.Compare(p, want) != 0 {
			t.Errorf("message %d: got %v, want %v", i, p, want)
		}
	}
	<-clientDone
	if err != nil && err != io.EOF {
		t.Fatalf("server error: %v", err)
	}
	if i != N {
		t.Errorf("received %d messages, want 10.", i)
	}

	close(checker.called)
	if _, ok := <-checker.called; ok {
		// If all went well, we registered exactly 2 key changes: one
		// that establishes the session, and one that we requested
		// additionally.
		t.Fatalf("got another host key checks after 2 handshakes")
	}
}

func TestForceFirstKex(t *testing.T) {
	// like handshakePair, but must access the keyingTransport.
	checker := &testChecker{}
	clientConf := &ClientConfig{HostKeyCallback: checker.Check}
	a, b, err := netPipe()
	if err != nil {
		t.Fatalf("netPipe: %v", err)
	}

	var trC, trS keyingTransport

	trC = newTransport(a, rand.Reader, true)

	// This is the disallowed packet:
	trC.writePacket(Marshal(&serviceRequestMsg{serviceUserAuth}))

	// Rest of the setup.
	trS = newTransport(b, rand.Reader, false)
	clientConf.SetDefaults()

	v := []byte("version")
	client := newClientTransport(trC, v, v, clientConf, "addr", a.RemoteAddr())

	serverConf := &ServerConfig{}
	serverConf.AddHostKey(testSigners["ecdsa"])
	serverConf.AddHostKey(testSigners["rsa"])
	serverConf.SetDefaults()
	server := newServerTransport(trS, v, v, serverConf)

	defer client.Close()
	defer server.Close()

	// We setup the initial key exchange, but the remote side
	// tries to send serviceRequestMsg in cleartext, which is
	// disallowed.

	if err := server.waitSession(); err == nil {
		t.Errorf("server first kex init should reject unexpected packet")
	}
}

func TestHandshakeAutoRekeyWrite(t *testing.T) {
	checker := &syncChecker{
		called:   make(chan int, 10),
		waitCall: nil,
	}
	clientConf := &ClientConfig{HostKeyCallback: checker.Check}
	clientConf.RekeyThreshold = 500
	trC, trS, err := handshakePair(clientConf, "addr", false)
	if err != nil {
		t.Fatalf("handshakePair: %v", err)
	}
	defer trC.Close()
	defer trS.Close()

	input := make([]byte, 251)
	input[0] = msgRequestSuccess

	done := make(chan int, 1)
	const numPacket = 5
	go func() {
		defer close(done)
		j := 0
		for ; j < numPacket; j++ {
			if p, err := trS.readPacket(); err != nil {
				break
			} else if !bytes.Equal(input, p) {
				t.Errorf("got packet type %d, want %d", p[0], input[0])
			}
		}

		if j != numPacket {
			t.Errorf("got %d, want 5 messages", j)
		}
	}()

	<-checker.called

	for i := 0; i < numPacket; i++ {
		p := make([]byte, len(input))
		copy(p, input)
		if err := trC.writePacket(p); err != nil {
			t.Errorf("writePacket: %v", err)
		}
		if i == 2 {
			// Make sure the kex is in progress.
			<-checker.called
		}

	}
	<-done
}

type syncChecker struct {
	waitCall chan int
	called   chan int
}

func (c *syncChecker) Check(dialAddr string, addr net.Addr, key PublicKey) error {
	c.called <- 1
	if c.waitCall != nil {
		<-c.waitCall
	}
	return nil
}

func TestHandshakeAutoRekeyRead(t *testing.T) {
	sync := &syncChecker{
		called:   make(chan int, 2),
		waitCall: nil,
	}
	clientConf := &ClientConfig{
		HostKeyCallback: sync.Check,
	}
	clientConf.RekeyThreshold = 500

	trC, trS, err := handshakePair(clientConf, "addr", false)
	if err != nil {
		t.Fatalf("handshakePair: %v", err)
	}
	defer trC.Close()
	defer trS.Close()

	packet := make([]byte, 501)
	packet[0] = msgRequestSuccess
	if err := trS.writePacket(packet); err != nil {
		t.Fatalf("writePacket: %v", err)
	}

	// While we read out the packet, a key change will be
	// initiated.
	done := make(chan int, 1)
	go func() {
		defer close(done)
		if _, err := trC.readPacket(); err != nil {
			t.Fatalf("readPacket(client): %v", err)
		}
<<<<<<< HEAD

	}()

=======

	}()

>>>>>>> 45247285
	<-done
	<-sync.called
}

// errorKeyingTransport generates errors after a given number of
// read/write operations.
type errorKeyingTransport struct {
	packetConn
	readLeft, writeLeft int
}

func (n *errorKeyingTransport) prepareKeyChange(*algorithms, *kexResult) error {
	return nil
}

func (n *errorKeyingTransport) getSessionID() []byte {
	return nil
}

func (n *errorKeyingTransport) writePacket(packet []byte) error {
	if n.writeLeft == 0 {
		n.Close()
		return errors.New("barf")
	}

	n.writeLeft--
	return n.packetConn.writePacket(packet)
}

func (n *errorKeyingTransport) readPacket() ([]byte, error) {
	if n.readLeft == 0 {
		n.Close()
		return nil, errors.New("barf")
	}

	n.readLeft--
	return n.packetConn.readPacket()
}

func TestHandshakeErrorHandlingRead(t *testing.T) {
	for i := 0; i < 20; i++ {
		testHandshakeErrorHandlingN(t, i, -1, false)
	}
}

func TestHandshakeErrorHandlingWrite(t *testing.T) {
	for i := 0; i < 20; i++ {
		testHandshakeErrorHandlingN(t, -1, i, false)
	}
}

func TestHandshakeErrorHandlingReadCoupled(t *testing.T) {
	for i := 0; i < 20; i++ {
		testHandshakeErrorHandlingN(t, i, -1, true)
	}
}

func TestHandshakeErrorHandlingWriteCoupled(t *testing.T) {
	for i := 0; i < 20; i++ {
		testHandshakeErrorHandlingN(t, -1, i, true)
	}
}

// testHandshakeErrorHandlingN runs handshakes, injecting errors. If
// handshakeTransport deadlocks, the go runtime will detect it and
// panic.
func testHandshakeErrorHandlingN(t *testing.T, readLimit, writeLimit int, coupled bool) {
	msg := Marshal(&serviceRequestMsg{strings.Repeat("x", int(minRekeyThreshold)/4)})

	a, b := memPipe()
	defer a.Close()
	defer b.Close()

	key := testSigners["ecdsa"]
	serverConf := Config{RekeyThreshold: minRekeyThreshold}
	serverConf.SetDefaults()
	serverConn := newHandshakeTransport(&errorKeyingTransport{a, readLimit, writeLimit}, &serverConf, []byte{'a'}, []byte{'b'})
	serverConn.hostKeys = []Signer{key}
	go serverConn.readLoop()
	go serverConn.kexLoop()

	clientConf := Config{RekeyThreshold: 10 * minRekeyThreshold}
	clientConf.SetDefaults()
	clientConn := newHandshakeTransport(&errorKeyingTransport{b, -1, -1}, &clientConf, []byte{'a'}, []byte{'b'})
	clientConn.hostKeyAlgorithms = []string{key.PublicKey().Type()}
	clientConn.hostKeyCallback = InsecureIgnoreHostKey()
	go clientConn.readLoop()
	go clientConn.kexLoop()

	var wg sync.WaitGroup

	for _, hs := range []packetConn{serverConn, clientConn} {
		if !coupled {
			wg.Add(2)
			go func(c packetConn) {
				for i := 0; ; i++ {
					str := fmt.Sprintf("%08x", i) + strings.Repeat("x", int(minRekeyThreshold)/4-8)
					err := c.writePacket(Marshal(&serviceRequestMsg{str}))
					if err != nil {
						break
					}
				}
				wg.Done()
				c.Close()
			}(hs)
			go func(c packetConn) {
				for {
					_, err := c.readPacket()
					if err != nil {
						break
					}
				}
				wg.Done()
			}(hs)
		} else {
			wg.Add(1)
			go func(c packetConn) {
				for {
					_, err := c.readPacket()
					if err != nil {
						break
					}
					if err := c.writePacket(msg); err != nil {
						break
					}

				}
				wg.Done()
			}(hs)
		}
	}
	wg.Wait()
}

func TestDisconnect(t *testing.T) {
	if runtime.GOOS == "plan9" {
		t.Skip("see golang.org/issue/7237")
	}
	checker := &testChecker{}
	trC, trS, err := handshakePair(&ClientConfig{HostKeyCallback: checker.Check}, "addr", false)
	if err != nil {
		t.Fatalf("handshakePair: %v", err)
	}

	defer trC.Close()
	defer trS.Close()

	trC.writePacket([]byte{msgRequestSuccess, 0, 0})
	errMsg := &disconnectMsg{
		Reason:  42,
		Message: "such is life",
	}
	trC.writePacket(Marshal(errMsg))
	trC.writePacket([]byte{msgRequestSuccess, 0, 0})

	packet, err := trS.readPacket()
	if err != nil {
		t.Fatalf("readPacket 1: %v", err)
	}
	if packet[0] != msgRequestSuccess {
		t.Errorf("got packet %v, want packet type %d", packet, msgRequestSuccess)
	}

	_, err = trS.readPacket()
	if err == nil {
		t.Errorf("readPacket 2 succeeded")
	} else if !reflect.DeepEqual(err, errMsg) {
		t.Errorf("got error %#v, want %#v", err, errMsg)
	}

	_, err = trS.readPacket()
	if err == nil {
		t.Errorf("readPacket 3 succeeded")
	}
}

func TestHandshakeRekeyDefault(t *testing.T) {
	clientConf := &ClientConfig{
		Config: Config{
			Ciphers: []string{"aes128-ctr"},
		},
		HostKeyCallback: InsecureIgnoreHostKey(),
	}
	trC, trS, err := handshakePair(clientConf, "addr", false)
	if err != nil {
		t.Fatalf("handshakePair: %v", err)
	}
	defer trC.Close()
	defer trS.Close()

	trC.writePacket([]byte{msgRequestSuccess, 0, 0})
	trC.Close()

	rgb := (1024 + trC.readBytesLeft) >> 30
	wgb := (1024 + trC.writeBytesLeft) >> 30

	if rgb != 64 {
		t.Errorf("got rekey after %dG read, want 64G", rgb)
	}
	if wgb != 64 {
		t.Errorf("got rekey after %dG write, want 64G", wgb)
	}
}<|MERGE_RESOLUTION|>--- conflicted
+++ resolved
@@ -40,7 +40,7 @@
 // therefore is buffered (net.Pipe deadlocks if both sides start with
 // a write.)
 func netPipe() (net.Conn, net.Conn, error) {
-	listener, err := net.Listen("tcp", ":0")
+	listener, err := net.Listen("tcp", "127.0.0.1:0")
 	if err != nil {
 		listener, err = net.Listen("tcp", "[::1]:0")
 		if err != nil {
@@ -351,15 +351,9 @@
 		if _, err := trC.readPacket(); err != nil {
 			t.Fatalf("readPacket(client): %v", err)
 		}
-<<<<<<< HEAD
 
 	}()
 
-=======
-
-	}()
-
->>>>>>> 45247285
 	<-done
 	<-sync.called
 }
