--- conflicted
+++ resolved
@@ -543,25 +543,6 @@
 		return nil, ParseError("invalid responder id tag")
 	}
 
-	// Handle the ResponderID CHOICE tag. ResponderID can be flattened into
-	// TBSResponseData once https://go-review.googlesource.com/34503 has been
-	// released.
-	rawResponderID := basicResp.TBSResponseData.RawResponderID
-	switch rawResponderID.Tag {
-	case 1: // Name
-		var rdn pkix.RDNSequence
-		if rest, err := asn1.Unmarshal(rawResponderID.Bytes, &rdn); err != nil || len(rest) != 0 {
-			return nil, ParseError("invalid responder name")
-		}
-		ret.RawResponderName = rawResponderID.Bytes
-	case 2: // KeyHash
-		if rest, err := asn1.Unmarshal(rawResponderID.Bytes, &ret.ResponderKeyHash); err != nil || len(rest) != 0 {
-			return nil, ParseError("invalid responder key hash")
-		}
-	default:
-		return nil, ParseError("invalid responder id tag")
-	}
-
 	if len(basicResp.Certificates) > 0 {
 		ret.Certificate, err = x509.ParseCertificate(basicResp.Certificates[0].FullBytes)
 		if err != nil {
@@ -580,17 +561,6 @@
 	} else if issuer != nil {
 		if err := ret.CheckSignatureFrom(issuer); err != nil {
 			return nil, ParseError("bad OCSP signature: " + err.Error())
-<<<<<<< HEAD
-		}
-	}
-
-	var r singleResponse
-	for _, resp := range basicResp.TBSResponseData.Responses {
-		if cert == nil || cert.SerialNumber.Cmp(resp.CertID.SerialNumber) == 0 {
-			r = resp
-			break
-=======
->>>>>>> 45247285
 		}
 	}
 
@@ -602,16 +572,6 @@
 
 	for h, oid := range hashOIDs {
 		if singleResp.CertID.HashAlgorithm.Algorithm.Equal(oid) {
-			ret.IssuerHash = h
-			break
-		}
-	}
-	if ret.IssuerHash == 0 {
-		return nil, ParseError("unsupported issuer hash algorithm")
-	}
-
-	for h, oid := range hashOIDs {
-		if r.CertID.HashAlgorithm.Algorithm.Equal(oid) {
 			ret.IssuerHash = h
 			break
 		}
