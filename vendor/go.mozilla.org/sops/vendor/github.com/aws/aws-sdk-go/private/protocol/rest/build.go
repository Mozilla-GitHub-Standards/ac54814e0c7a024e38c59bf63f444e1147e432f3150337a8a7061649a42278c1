// Package rest provides RESTful serialization of AWS requests and responses.
package rest

import (
	"bytes"
	"encoding/base64"
	"encoding/json"
	"fmt"
	"io"
	"net/http"
	"net/url"
	"path"
	"reflect"
	"strconv"
	"strings"
	"time"

	"github.com/aws/aws-sdk-go/aws"
	"github.com/aws/aws-sdk-go/aws/awserr"
	"github.com/aws/aws-sdk-go/aws/request"
)

// RFC822 returns an RFC822 formatted timestamp for AWS protocols
const RFC822 = "Mon, 2 Jan 2006 15:04:05 GMT"

// Whether the byte value can be sent without escaping in AWS URLs
var noEscape [256]bool

var errValueNotSet = fmt.Errorf("value not set")

func init() {
	for i := 0; i < len(noEscape); i++ {
		// AWS expects every character except these to be escaped
		noEscape[i] = (i >= 'A' && i <= 'Z') ||
			(i >= 'a' && i <= 'z') ||
			(i >= '0' && i <= '9') ||
			i == '-' ||
			i == '.' ||
			i == '_' ||
			i == '~'
	}
}

// BuildHandler is a named request handler for building rest protocol requests
var BuildHandler = request.NamedHandler{Name: "awssdk.rest.Build", Fn: Build}

// Build builds the REST component of a service request.
func Build(r *request.Request) {
	if r.ParamsFilled() {
		v := reflect.ValueOf(r.Params).Elem()
		buildLocationElements(r, v, false)
		buildBody(r, v)
	}
}

// BuildAsGET builds the REST component of a service request with the ability to hoist
// data from the body.
func BuildAsGET(r *request.Request) {
	if r.ParamsFilled() {
		v := reflect.ValueOf(r.Params).Elem()
		buildLocationElements(r, v, true)
		buildBody(r, v)
	}
}

func buildLocationElements(r *request.Request, v reflect.Value, buildGETQuery bool) {
	query := r.HTTPRequest.URL.Query()

	// Setup the raw path to match the base path pattern. This is needed
	// so that when the path is mutated a custom escaped version can be
	// stored in RawPath that will be used by the Go client.
	r.HTTPRequest.URL.RawPath = r.HTTPRequest.URL.Path

	for i := 0; i < v.NumField(); i++ {
		m := v.Field(i)
		if n := v.Type().Field(i).Name; n[0:1] == strings.ToLower(n[0:1]) {
			continue
		}

		if m.IsValid() {
			field := v.Type().Field(i)
			name := field.Tag.Get("locationName")
			if name == "" {
				name = field.Name
			}
			if kind := m.Kind(); kind == reflect.Ptr {
				m = m.Elem()
			} else if kind == reflect.Interface {
				if !m.Elem().IsValid() {
					continue
				}
			}
			if !m.IsValid() {
				continue
			}
			if field.Tag.Get("ignore") != "" {
				continue
			}

			var err error
			switch field.Tag.Get("location") {
			case "headers": // header maps
				err = buildHeaderMap(&r.HTTPRequest.Header, m, field.Tag)
			case "header":
				err = buildHeader(&r.HTTPRequest.Header, m, name, field.Tag)
			case "uri":
				err = buildURI(r.HTTPRequest.URL, m, name, field.Tag)
			case "querystring":
<<<<<<< HEAD
				err = buildQueryString(query, m, name)
			default:
				if buildGETQuery {
					err = buildQueryString(query, m, name)
=======
				err = buildQueryString(query, m, name, field.Tag)
			default:
				if buildGETQuery {
					err = buildQueryString(query, m, name, field.Tag)
>>>>>>> 45247285
				}
			}
			r.Error = err
		}
		if r.Error != nil {
			return
		}
	}

	r.HTTPRequest.URL.RawQuery = query.Encode()
	if !aws.BoolValue(r.Config.DisableRestProtocolURICleaning) {
		cleanPath(r.HTTPRequest.URL)
	}
}

func buildBody(r *request.Request, v reflect.Value) {
	if field, ok := v.Type().FieldByName("_"); ok {
		if payloadName := field.Tag.Get("payload"); payloadName != "" {
			pfield, _ := v.Type().FieldByName(payloadName)
			if ptag := pfield.Tag.Get("type"); ptag != "" && ptag != "structure" {
				payload := reflect.Indirect(v.FieldByName(payloadName))
				if payload.IsValid() && payload.Interface() != nil {
					switch reader := payload.Interface().(type) {
					case io.ReadSeeker:
						r.SetReaderBody(reader)
					case []byte:
						r.SetBufferBody(reader)
					case string:
						r.SetStringBody(reader)
					default:
						r.Error = awserr.New("SerializationError",
							"failed to encode REST request",
							fmt.Errorf("unknown payload type %s", payload.Type()))
					}
				}
			}
		}
	}
}

func buildHeader(header *http.Header, v reflect.Value, name string, tag reflect.StructTag) error {
	str, err := convertType(v, tag)
	if err == errValueNotSet {
		return nil
	} else if err != nil {
		return awserr.New("SerializationError", "failed to encode REST request", err)
	}

	header.Add(name, str)

	return nil
}

func buildHeaderMap(header *http.Header, v reflect.Value, tag reflect.StructTag) error {
	prefix := tag.Get("locationName")
	for _, key := range v.MapKeys() {
		str, err := convertType(v.MapIndex(key), tag)
		if err == errValueNotSet {
			continue
		} else if err != nil {
			return awserr.New("SerializationError", "failed to encode REST request", err)

		}

		header.Add(prefix+key.String(), str)
	}
	return nil
}

func buildURI(u *url.URL, v reflect.Value, name string, tag reflect.StructTag) error {
	value, err := convertType(v, tag)
	if err == errValueNotSet {
		return nil
	} else if err != nil {
		return awserr.New("SerializationError", "failed to encode REST request", err)
	}

	u.Path = strings.Replace(u.Path, "{"+name+"}", value, -1)
	u.Path = strings.Replace(u.Path, "{"+name+"+}", value, -1)

	u.RawPath = strings.Replace(u.RawPath, "{"+name+"}", EscapePath(value, true), -1)
	u.RawPath = strings.Replace(u.RawPath, "{"+name+"+}", EscapePath(value, false), -1)

	return nil
}

func buildQueryString(query url.Values, v reflect.Value, name string, tag reflect.StructTag) error {
	switch value := v.Interface().(type) {
	case []*string:
		for _, item := range value {
			query.Add(name, *item)
		}
	case map[string]*string:
		for key, item := range value {
			query.Add(key, *item)
		}
	case map[string][]*string:
		for key, items := range value {
			for _, item := range items {
				query.Add(key, *item)
			}
		}
	default:
		str, err := convertType(v, tag)
		if err == errValueNotSet {
			return nil
		} else if err != nil {
			return awserr.New("SerializationError", "failed to encode REST request", err)
		}
		query.Set(name, str)
	}

	return nil
}

func cleanPath(u *url.URL) {
	hasSlash := strings.HasSuffix(u.Path, "/")

	// clean up path, removing duplicate `/`
	u.Path = path.Clean(u.Path)
	u.RawPath = path.Clean(u.RawPath)

	if hasSlash && !strings.HasSuffix(u.Path, "/") {
		u.Path += "/"
		u.RawPath += "/"
	}
}

// EscapePath escapes part of a URL path in Amazon style
func EscapePath(path string, encodeSep bool) string {
	var buf bytes.Buffer
	for i := 0; i < len(path); i++ {
		c := path[i]
		if noEscape[c] || (c == '/' && !encodeSep) {
			buf.WriteByte(c)
		} else {
			fmt.Fprintf(&buf, "%%%02X", c)
		}
	}
	return buf.String()
}

func convertType(v reflect.Value, tag reflect.StructTag) (string, error) {
	v = reflect.Indirect(v)
	if !v.IsValid() {
		return "", errValueNotSet
	}

	var str string
	switch value := v.Interface().(type) {
	case string:
		str = value
	case []byte:
		str = base64.StdEncoding.EncodeToString(value)
	case bool:
		str = strconv.FormatBool(value)
	case int64:
		str = strconv.FormatInt(value, 10)
	case float64:
		str = strconv.FormatFloat(value, 'f', -1, 64)
	case time.Time:
		str = value.UTC().Format(RFC822)
	case aws.JSONValue:
		b, err := json.Marshal(value)
		if err != nil {
			return "", err
		}
		if tag.Get("location") == "header" {
			str = base64.StdEncoding.EncodeToString(b)
		} else {
			str = string(b)
		}
	default:
		err := fmt.Errorf("Unsupported value for param %v (%s)", v.Interface(), v.Type())
		return "", err
	}
	return str, nil
}<|MERGE_RESOLUTION|>--- conflicted
+++ resolved
@@ -106,17 +106,10 @@
 			case "uri":
 				err = buildURI(r.HTTPRequest.URL, m, name, field.Tag)
 			case "querystring":
-<<<<<<< HEAD
-				err = buildQueryString(query, m, name)
-			default:
-				if buildGETQuery {
-					err = buildQueryString(query, m, name)
-=======
 				err = buildQueryString(query, m, name, field.Tag)
 			default:
 				if buildGETQuery {
 					err = buildQueryString(query, m, name, field.Tag)
->>>>>>> 45247285
 				}
 			}
 			r.Error = err
