--- conflicted
+++ resolved
@@ -508,7 +508,6 @@
     },
     "RoleMappingMap": {
       "base": null,
-<<<<<<< HEAD
       "refs": {
         "GetIdentityPoolRolesResponse$RoleMappings": "<p>How users for a specific identity provider are to mapped to roles. This is a String-to-<a>RoleMapping</a> object map. The string identifies the identity provider, for example, \"graph.facebook.com\" or \"cognito-idp-east-1.amazonaws.com/us-east-1_abcdefghi:app_client_id\".</p>",
         "SetIdentityPoolRolesInput$RoleMappings": "<p>How users for a specific identity provider are to mapped to roles. This is a string to <a>RoleMapping</a> object map. The string identifies the identity provider, for example, \"graph.facebook.com\" or \"cognito-idp-east-1.amazonaws.com/us-east-1_abcdefghi:app_client_id\".</p> <p>Up to 25 rules can be specified per identity provider.</p>"
@@ -517,16 +516,6 @@
     "RoleMappingType": {
       "base": null,
       "refs": {
-=======
-      "refs": {
-        "GetIdentityPoolRolesResponse$RoleMappings": "<p>How users for a specific identity provider are to mapped to roles. This is a String-to-<a>RoleMapping</a> object map. The string identifies the identity provider, for example, \"graph.facebook.com\" or \"cognito-idp-east-1.amazonaws.com/us-east-1_abcdefghi:app_client_id\".</p>",
-        "SetIdentityPoolRolesInput$RoleMappings": "<p>How users for a specific identity provider are to mapped to roles. This is a string to <a>RoleMapping</a> object map. The string identifies the identity provider, for example, \"graph.facebook.com\" or \"cognito-idp-east-1.amazonaws.com/us-east-1_abcdefghi:app_client_id\".</p> <p>Up to 25 rules can be specified per identity provider.</p>"
-      }
-    },
-    "RoleMappingType": {
-      "base": null,
-      "refs": {
->>>>>>> 45247285
         "RoleMapping$Type": "<p>The role mapping type. Token will use <code>cognito:roles</code> and <code>cognito:preferred_role</code> claims from the Cognito identity provider token to map groups to roles. Rules will attempt to match claims from the token to map to a role.</p>"
       }
     },
