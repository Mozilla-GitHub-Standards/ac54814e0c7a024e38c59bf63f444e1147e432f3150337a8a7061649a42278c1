{
  "version": "2.0",
  "service": "<fullname>AWS Elastic Beanstalk</fullname> <p>AWS Elastic Beanstalk makes it easy for you to create, deploy, and manage scalable, fault-tolerant applications running on the Amazon Web Services cloud.</p> <p>For more information about this product, go to the <a href=\"http://aws.amazon.com/elasticbeanstalk/\">AWS Elastic Beanstalk</a> details page. The location of the latest AWS Elastic Beanstalk WSDL is <a href=\"http://elasticbeanstalk.s3.amazonaws.com/doc/2010-12-01/AWSElasticBeanstalk.wsdl\">http://elasticbeanstalk.s3.amazonaws.com/doc/2010-12-01/AWSElasticBeanstalk.wsdl</a>. To install the Software Development Kits (SDKs), Integrated Development Environment (IDE) Toolkits, and command line tools that enable you to access the API, go to <a href=\"http://aws.amazon.com/tools/\">Tools for Amazon Web Services</a>.</p> <p> <b>Endpoints</b> </p> <p>For a list of region-specific endpoints that AWS Elastic Beanstalk supports, go to <a href=\"http://docs.aws.amazon.com/general/latest/gr/rande.html#elasticbeanstalk_region\">Regions and Endpoints</a> in the <i>Amazon Web Services Glossary</i>.</p>",
  "operations": {
    "AbortEnvironmentUpdate": "<p>Cancels in-progress environment configuration update or application version deployment.</p>",
    "ApplyEnvironmentManagedAction": "<p>Applies a scheduled managed action immediately. A managed action can be applied only if its status is <code>Scheduled</code>. Get the status and action ID of a managed action with <a>DescribeEnvironmentManagedActions</a>.</p>",
    "CheckDNSAvailability": "<p>Checks if the specified CNAME is available.</p>",
    "ComposeEnvironments": "<p>Create or update a group of environments that each run a separate component of a single application. Takes a list of version labels that specify application source bundles for each of the environments to create or update. The name of each environment and other required information must be included in the source bundles in an environment manifest named <code>env.yaml</code>. See <a href=\"http://docs.aws.amazon.com/elasticbeanstalk/latest/dg/environment-mgmt-compose.html\">Compose Environments</a> for details.</p>",
    "CreateApplication": "<p> Creates an application that has one configuration template named <code>default</code> and no application versions. </p>",
    "CreateApplicationVersion": "<p>Creates an application version for the specified application. You can create an application version from a source bundle in Amazon S3, a commit in AWS CodeCommit, or the output of an AWS CodeBuild build as follows:</p> <p>Specify a commit in an AWS CodeCommit repository with <code>SourceBuildInformation</code>.</p> <p>Specify a build in an AWS CodeBuild with <code>SourceBuildInformation</code> and <code>BuildConfiguration</code>.</p> <p>Specify a source bundle in S3 with <code>SourceBundle</code> </p> <p>Omit both <code>SourceBuildInformation</code> and <code>SourceBundle</code> to use the default sample application.</p> <note> <p>Once you create an application version with a specified Amazon S3 bucket and key location, you cannot change that Amazon S3 location. If you change the Amazon S3 location, you receive an exception when you attempt to launch an environment from the application version.</p> </note>",
    "CreateConfigurationTemplate": "<p>Creates a configuration template. Templates are associated with a specific application and are used to deploy different versions of the application with the same configuration settings.</p> <p>Related Topics</p> <ul> <li> <p> <a>DescribeConfigurationOptions</a> </p> </li> <li> <p> <a>DescribeConfigurationSettings</a> </p> </li> <li> <p> <a>ListAvailableSolutionStacks</a> </p> </li> </ul>",
    "CreateEnvironment": "<p>Launches an environment for the specified application using the specified configuration.</p>",
    "CreatePlatformVersion": "<p>Create a new version of your custom platform.</p>",
    "CreateStorageLocation": "<p>Creates the Amazon S3 storage location for the account.</p> <p>This location is used to store user log files.</p>",
    "DeleteApplication": "<p>Deletes the specified application along with all associated versions and configurations. The application versions will not be deleted from your Amazon S3 bucket.</p> <note> <p>You cannot delete an application that has a running environment.</p> </note>",
    "DeleteApplicationVersion": "<p>Deletes the specified version from the specified application.</p> <note> <p>You cannot delete an application version that is associated with a running environment.</p> </note>",
    "DeleteConfigurationTemplate": "<p>Deletes the specified configuration template.</p> <note> <p>When you launch an environment using a configuration template, the environment gets a copy of the template. You can delete or modify the environment's copy of the template without affecting the running environment.</p> </note>",
    "DeleteEnvironmentConfiguration": "<p>Deletes the draft configuration associated with the running environment.</p> <p>Updating a running environment with any configuration changes creates a draft configuration set. You can get the draft configuration using <a>DescribeConfigurationSettings</a> while the update is in progress or if the update fails. The <code>DeploymentStatus</code> for the draft configuration indicates whether the deployment is in process or has failed. The draft configuration remains in existence until it is deleted with this action.</p>",
<<<<<<< HEAD
=======
    "DeletePlatformVersion": "<p>Deletes the specified version of a custom platform.</p>",
>>>>>>> 45247285
    "DescribeApplicationVersions": "<p>Retrieve a list of application versions.</p>",
    "DescribeApplications": "<p>Returns the descriptions of existing applications.</p>",
    "DescribeConfigurationOptions": "<p>Describes the configuration options that are used in a particular configuration template or environment, or that a specified solution stack defines. The description includes the values the options, their default values, and an indication of the required action on a running environment if an option value is changed.</p>",
    "DescribeConfigurationSettings": "<p>Returns a description of the settings for the specified configuration set, that is, either a configuration template or the configuration set associated with a running environment.</p> <p>When describing the settings for the configuration set associated with a running environment, it is possible to receive two sets of setting descriptions. One is the deployed configuration set, and the other is a draft configuration of an environment that is either in the process of deployment or that failed to deploy.</p> <p>Related Topics</p> <ul> <li> <p> <a>DeleteEnvironmentConfiguration</a> </p> </li> </ul>",
    "DescribeEnvironmentHealth": "<p>Returns information about the overall health of the specified environment. The <b>DescribeEnvironmentHealth</b> operation is only available with AWS Elastic Beanstalk Enhanced Health.</p>",
    "DescribeEnvironmentManagedActionHistory": "<p>Lists an environment's completed and failed managed actions.</p>",
    "DescribeEnvironmentManagedActions": "<p>Lists an environment's upcoming and in-progress managed actions.</p>",
    "DescribeEnvironmentResources": "<p>Returns AWS resources for this environment.</p>",
    "DescribeEnvironments": "<p>Returns descriptions for existing environments.</p>",
    "DescribeEvents": "<p>Returns list of event descriptions matching criteria up to the last 6 weeks.</p> <note> <p>This action returns the most recent 1,000 events from the specified <code>NextToken</code>.</p> </note>",
    "DescribeInstancesHealth": "<p>Retrives detailed information about the health of instances in your AWS Elastic Beanstalk. This operation requires <a href=\"http://docs.aws.amazon.com/elasticbeanstalk/latest/dg/health-enhanced.html\">enhanced health reporting</a>.</p>",
<<<<<<< HEAD
    "ListAvailableSolutionStacks": "<p>Returns a list of the available solution stack names.</p>",
=======
    "DescribePlatformVersion": "<p>Describes the version of the platform.</p>",
    "ListAvailableSolutionStacks": "<p>Returns a list of the available solution stack names, with the public version first and then in reverse chronological order.</p>",
    "ListPlatformVersions": "<p>Lists the available platforms.</p>",
>>>>>>> 45247285
    "RebuildEnvironment": "<p>Deletes and recreates all of the AWS resources (for example: the Auto Scaling group, load balancer, etc.) for a specified environment and forces a restart.</p>",
    "RequestEnvironmentInfo": "<p>Initiates a request to compile the specified type of information of the deployed environment.</p> <p> Setting the <code>InfoType</code> to <code>tail</code> compiles the last lines from the application server log files of every Amazon EC2 instance in your environment. </p> <p> Setting the <code>InfoType</code> to <code>bundle</code> compresses the application server log files for every Amazon EC2 instance into a <code>.zip</code> file. Legacy and .NET containers do not support bundle logs. </p> <p> Use <a>RetrieveEnvironmentInfo</a> to obtain the set of logs. </p> <p>Related Topics</p> <ul> <li> <p> <a>RetrieveEnvironmentInfo</a> </p> </li> </ul>",
    "RestartAppServer": "<p>Causes the environment to restart the application container server running on each Amazon EC2 instance.</p>",
    "RetrieveEnvironmentInfo": "<p>Retrieves the compiled information from a <a>RequestEnvironmentInfo</a> request.</p> <p>Related Topics</p> <ul> <li> <p> <a>RequestEnvironmentInfo</a> </p> </li> </ul>",
    "SwapEnvironmentCNAMEs": "<p>Swaps the CNAMEs of two environments.</p>",
    "TerminateEnvironment": "<p>Terminates the specified environment.</p>",
    "UpdateApplication": "<p>Updates the specified application to have the specified properties.</p> <note> <p>If a property (for example, <code>description</code>) is not provided, the value remains unchanged. To clear these properties, specify an empty string.</p> </note>",
    "UpdateApplicationResourceLifecycle": "<p>Modifies lifecycle settings for an application.</p>",
    "UpdateApplicationVersion": "<p>Updates the specified application version to have the specified properties.</p> <note> <p>If a property (for example, <code>description</code>) is not provided, the value remains unchanged. To clear properties, specify an empty string.</p> </note>",
    "UpdateConfigurationTemplate": "<p>Updates the specified configuration template to have the specified properties or configuration option values.</p> <note> <p>If a property (for example, <code>ApplicationName</code>) is not provided, its value remains unchanged. To clear such properties, specify an empty string.</p> </note> <p>Related Topics</p> <ul> <li> <p> <a>DescribeConfigurationOptions</a> </p> </li> </ul>",
    "UpdateEnvironment": "<p>Updates the environment description, deploys a new application version, updates the configuration settings to an entirely new configuration template, or updates select configuration option values in the running environment.</p> <p> Attempting to update both the release and configuration is not allowed and AWS Elastic Beanstalk returns an <code>InvalidParameterCombination</code> error. </p> <p> When updating the configuration settings to a new template or individual settings, a draft configuration is created and <a>DescribeConfigurationSettings</a> for this environment returns two setting descriptions with different <code>DeploymentStatus</code> values. </p>",
    "ValidateConfigurationSettings": "<p>Takes a set of configuration settings and either a configuration template or environment, and determines whether those values are valid.</p> <p>This action returns a list of messages indicating any errors or warnings associated with the selection of option values.</p>"
  },
  "shapes": {
    "ARN": {
      "base": null,
      "refs": {
        "Builder$ARN": "<p>The ARN of the builder.</p>"
      }
    },
    "AbortEnvironmentUpdateMessage": {
      "base": "<p/>",
      "refs": {
      }
    },
    "AbortableOperationInProgress": {
      "base": null,
      "refs": {
        "EnvironmentDescription$AbortableOperationInProgress": "<p>Indicates if there is an in-progress environment configuration update or application version deployment that you can cancel.</p> <p> <code>true:</code> There is an update in progress. </p> <p> <code>false:</code> There are no updates currently in progress. </p>"
      }
    },
    "ActionHistoryStatus": {
      "base": null,
      "refs": {
        "ManagedActionHistoryItem$Status": "<p>The status of the action.</p>"
      }
    },
    "ActionStatus": {
      "base": null,
      "refs": {
        "DescribeEnvironmentManagedActionsRequest$Status": "<p>To show only actions with a particular status, specify a status.</p>",
        "ManagedAction$Status": "<p>The status of the managed action. If the action is <code>Scheduled</code>, you can apply it immediately with <a>ApplyEnvironmentManagedAction</a>.</p>"
      }
    },
    "ActionType": {
      "base": null,
      "refs": {
        "ApplyEnvironmentManagedActionResult$ActionType": "<p>The type of managed action.</p>",
        "ManagedAction$ActionType": "<p>The type of managed action.</p>",
        "ManagedActionHistoryItem$ActionType": "<p>The type of the managed action.</p>"
      }
    },
    "ApplicationDescription": {
      "base": "<p>Describes the properties of an application.</p>",
      "refs": {
        "ApplicationDescriptionList$member": null,
        "ApplicationDescriptionMessage$Application": "<p> The <a>ApplicationDescription</a> of the application. </p>"
      }
    },
    "ApplicationDescriptionList": {
      "base": null,
      "refs": {
        "ApplicationDescriptionsMessage$Applications": "<p>This parameter contains a list of <a>ApplicationDescription</a>.</p>"
      }
    },
    "ApplicationDescriptionMessage": {
      "base": "<p>Result message containing a single description of an application.</p>",
      "refs": {
      }
    },
    "ApplicationDescriptionsMessage": {
      "base": "<p>Result message containing a list of application descriptions.</p>",
      "refs": {
      }
    },
    "ApplicationMetrics": {
      "base": "<p>Application request metrics for an AWS Elastic Beanstalk environment.</p>",
      "refs": {
        "DescribeEnvironmentHealthResult$ApplicationMetrics": "<p>Application request metrics for the environment.</p>",
        "SingleInstanceHealth$ApplicationMetrics": "<p>Request metrics from your application.</p>"
      }
    },
    "ApplicationName": {
      "base": null,
      "refs": {
        "ApplicationDescription$ApplicationName": "<p>The name of the application.</p>",
        "ApplicationNamesList$member": null,
        "ApplicationResourceLifecycleDescriptionMessage$ApplicationName": "<p>The name of the application.</p>",
        "ApplicationVersionDescription$ApplicationName": "<p>The name of the application to which the application version belongs.</p>",
        "ComposeEnvironmentsMessage$ApplicationName": "<p>The name of the application to which the specified source bundles belong.</p>",
        "ConfigurationSettingsDescription$ApplicationName": "<p>The name of the application associated with this configuration set.</p>",
        "CreateApplicationMessage$ApplicationName": "<p>The name of the application.</p> <p>Constraint: This name must be unique within your account. If the specified name already exists, the action returns an <code>InvalidParameterValue</code> error.</p>",
        "CreateApplicationVersionMessage$ApplicationName": "<p> The name of the application. If no application is found with this name, and <code>AutoCreateApplication</code> is <code>false</code>, returns an <code>InvalidParameterValue</code> error. </p>",
        "CreateConfigurationTemplateMessage$ApplicationName": "<p>The name of the application to associate with this configuration template. If no application is found with this name, AWS Elastic Beanstalk returns an <code>InvalidParameterValue</code> error. </p>",
        "CreateEnvironmentMessage$ApplicationName": "<p>The name of the application that contains the version to be deployed.</p> <p> If no application is found with this name, <code>CreateEnvironment</code> returns an <code>InvalidParameterValue</code> error. </p>",
        "DeleteApplicationMessage$ApplicationName": "<p>The name of the application to delete.</p>",
        "DeleteApplicationVersionMessage$ApplicationName": "<p>The name of the application to which the version belongs.</p>",
        "DeleteConfigurationTemplateMessage$ApplicationName": "<p>The name of the application to delete the configuration template from.</p>",
        "DeleteEnvironmentConfigurationMessage$ApplicationName": "<p>The name of the application the environment is associated with.</p>",
        "DescribeApplicationVersionsMessage$ApplicationName": "<p>Specify an application name to show only application versions for that application.</p>",
        "DescribeConfigurationOptionsMessage$ApplicationName": "<p>The name of the application associated with the configuration template or environment. Only needed if you want to describe the configuration options associated with either the configuration template or environment.</p>",
        "DescribeConfigurationSettingsMessage$ApplicationName": "<p>The application for the environment or configuration template.</p>",
        "DescribeEnvironmentsMessage$ApplicationName": "<p>If specified, AWS Elastic Beanstalk restricts the returned descriptions to include only those that are associated with this application.</p>",
        "DescribeEventsMessage$ApplicationName": "<p>If specified, AWS Elastic Beanstalk restricts the returned descriptions to include only those associated with this application.</p>",
        "EnvironmentDescription$ApplicationName": "<p>The name of the application associated with this environment.</p>",
        "EventDescription$ApplicationName": "<p>The application associated with the event.</p>",
        "SourceConfiguration$ApplicationName": "<p>The name of the application associated with the configuration.</p>",
        "UpdateApplicationMessage$ApplicationName": "<p>The name of the application to update. If no such application is found, <code>UpdateApplication</code> returns an <code>InvalidParameterValue</code> error. </p>",
        "UpdateApplicationResourceLifecycleMessage$ApplicationName": "<p>The name of the application.</p>",
        "UpdateApplicationVersionMessage$ApplicationName": "<p>The name of the application associated with this version.</p> <p> If no application is found with this name, <code>UpdateApplication</code> returns an <code>InvalidParameterValue</code> error.</p>",
        "UpdateConfigurationTemplateMessage$ApplicationName": "<p>The name of the application associated with the configuration template to update.</p> <p> If no application is found with this name, <code>UpdateConfigurationTemplate</code> returns an <code>InvalidParameterValue</code> error. </p>",
        "UpdateEnvironmentMessage$ApplicationName": "<p>The name of the application with which the environment is associated.</p>",
        "ValidateConfigurationSettingsMessage$ApplicationName": "<p>The name of the application that the configuration template or environment belongs to.</p>"
      }
    },
    "ApplicationNamesList": {
      "base": null,
      "refs": {
        "DescribeApplicationsMessage$ApplicationNames": "<p>If specified, AWS Elastic Beanstalk restricts the returned descriptions to only include those with the specified names.</p>"
      }
    },
    "ApplicationResourceLifecycleConfig": {
      "base": "<p>The resource lifecycle configuration for an application. Defines lifecycle settings for resources that belong to the application, and the service role that Elastic Beanstalk assumes in order to apply lifecycle settings. The version lifecycle configuration defines lifecycle settings for application versions.</p>",
      "refs": {
        "ApplicationDescription$ResourceLifecycleConfig": "<p>The lifecycle settings for the application.</p>",
        "ApplicationResourceLifecycleDescriptionMessage$ResourceLifecycleConfig": "<p>The lifecycle configuration.</p>",
        "CreateApplicationMessage$ResourceLifecycleConfig": "<p>Specify an application resource lifecycle configuration to prevent your application from accumulating too many versions.</p>",
        "UpdateApplicationResourceLifecycleMessage$ResourceLifecycleConfig": "<p>The lifecycle configuration.</p>"
      }
    },
    "ApplicationResourceLifecycleDescriptionMessage": {
      "base": null,
      "refs": {
      }
    },
    "ApplicationVersionDescription": {
      "base": "<p>Describes the properties of an application version.</p>",
      "refs": {
        "ApplicationVersionDescriptionList$member": null,
        "ApplicationVersionDescriptionMessage$ApplicationVersion": "<p> The <a>ApplicationVersionDescription</a> of the application version. </p>"
      }
    },
    "ApplicationVersionDescriptionList": {
      "base": null,
      "refs": {
        "ApplicationVersionDescriptionsMessage$ApplicationVersions": "<p>List of <code>ApplicationVersionDescription</code> objects sorted in order of creation.</p>"
      }
    },
    "ApplicationVersionDescriptionMessage": {
      "base": "<p>Result message wrapping a single description of an application version.</p>",
      "refs": {
      }
    },
    "ApplicationVersionDescriptionsMessage": {
      "base": "<p>Result message wrapping a list of application version descriptions.</p>",
      "refs": {
      }
    },
    "ApplicationVersionLifecycleConfig": {
      "base": "<p>The application version lifecycle settings for an application. Defines the rules that Elastic Beanstalk applies to an application's versions in order to avoid hitting the per-region limit for application versions.</p> <p>When Elastic Beanstalk deletes an application version from its database, you can no longer deploy that version to an environment. The source bundle remains in S3 unless you configure the rule to delete it.</p>",
      "refs": {
        "ApplicationResourceLifecycleConfig$VersionLifecycleConfig": "<p>The application version lifecycle configuration.</p>"
      }
    },
    "ApplicationVersionProccess": {
      "base": null,
      "refs": {
        "CreateApplicationVersionMessage$Process": "<p>Preprocesses and validates the environment manifest and configuration files in the source bundle. Validating configuration files can identify issues prior to deploying the application version to an environment.</p>"
      }
    },
    "ApplicationVersionStatus": {
      "base": null,
      "refs": {
        "ApplicationVersionDescription$Status": "<p>The processing status of the application version.</p>"
      }
    },
    "ApplyEnvironmentManagedActionRequest": {
      "base": "<p>Request to execute a scheduled managed action immediately.</p>",
      "refs": {
      }
    },
    "ApplyEnvironmentManagedActionResult": {
      "base": "<p>The result message containing information about the managed action.</p>",
      "refs": {
      }
    },
    "AutoCreateApplication": {
      "base": null,
      "refs": {
        "CreateApplicationVersionMessage$AutoCreateApplication": "<p>Set to <code>true</code> to create an application with the specified name if it doesn't already exist.</p>"
      }
    },
    "AutoScalingGroup": {
      "base": "<p>Describes an Auto Scaling launch configuration.</p>",
      "refs": {
        "AutoScalingGroupList$member": null
      }
    },
    "AutoScalingGroupList": {
      "base": null,
      "refs": {
        "EnvironmentResourceDescription$AutoScalingGroups": "<p> The <code>AutoScalingGroups</code> used by this environment. </p>"
      }
    },
    "AvailableSolutionStackDetailsList": {
      "base": null,
      "refs": {
        "ListAvailableSolutionStacksResultMessage$SolutionStackDetails": "<p> A list of available solution stacks and their <a>SolutionStackDescription</a>. </p>"
      }
    },
    "AvailableSolutionStackNamesList": {
      "base": null,
      "refs": {
        "ListAvailableSolutionStacksResultMessage$SolutionStacks": "<p>A list of available solution stacks.</p>"
      }
    },
    "BoxedBoolean": {
      "base": null,
      "refs": {
        "MaxAgeRule$Enabled": "<p>Specify <code>true</code> to apply the rule, or <code>false</code> to disable it.</p>",
        "MaxAgeRule$DeleteSourceFromS3": "<p>Set to <code>true</code> to delete a version's source bundle from Amazon S3 when Elastic Beanstalk deletes the application version.</p>",
        "MaxCountRule$Enabled": "<p>Specify <code>true</code> to apply the rule, or <code>false</code> to disable it.</p>",
        "MaxCountRule$DeleteSourceFromS3": "<p>Set to <code>true</code> to delete a version's source bundle from Amazon S3 when Elastic Beanstalk deletes the application version.</p>"
      }
    },
    "BoxedInt": {
      "base": null,
      "refs": {
        "BuildConfiguration$TimeoutInMinutes": "<p>How long in minutes, from 5 to 480 (8 hours), for AWS CodeBuild to wait until timing out any related build that does not get marked as completed. The default is 60 minutes.</p>",
        "MaxAgeRule$MaxAgeInDays": "<p>Specify the number of days to retain an application versions.</p>",
        "MaxCountRule$MaxCount": "<p>Specify the maximum number of application versions to retain.</p>"
      }
    },
    "BuildConfiguration": {
      "base": "<p>Settings for an AWS CodeBuild build.</p>",
      "refs": {
        "CreateApplicationVersionMessage$BuildConfiguration": "<p>Settings for an AWS CodeBuild build.</p>"
      }
    },
<<<<<<< HEAD
=======
    "Builder": {
      "base": "<p>The builder used to build the custom platform.</p>",
      "refs": {
        "CreatePlatformVersionResult$Builder": "<p>The builder used to create the custom platform.</p>"
      }
    },
>>>>>>> 45247285
    "CPUUtilization": {
      "base": "<p>CPU utilization metrics for an instance.</p>",
      "refs": {
        "SystemStatus$CPUUtilization": "<p>CPU utilization metrics for the instance.</p>"
      }
    },
    "Cause": {
      "base": null,
      "refs": {
        "Causes$member": null
      }
    },
    "Causes": {
      "base": null,
      "refs": {
        "DescribeEnvironmentHealthResult$Causes": "<p>Descriptions of the data that contributed to the environment's current health status.</p>",
        "SingleInstanceHealth$Causes": "<p>Represents the causes, which provide more information about the current health status.</p>"
      }
    },
    "CheckDNSAvailabilityMessage": {
      "base": "<p>Results message indicating whether a CNAME is available.</p>",
      "refs": {
      }
    },
    "CheckDNSAvailabilityResultMessage": {
      "base": "<p>Indicates if the specified CNAME is available.</p>",
      "refs": {
      }
    },
    "CnameAvailability": {
      "base": null,
      "refs": {
        "CheckDNSAvailabilityResultMessage$Available": "<p>Indicates if the specified CNAME is available:</p> <ul> <li> <p> <code>true</code> : The CNAME is available.</p> </li> <li> <p> <code>false</code> : The CNAME is not available.</p> </li> </ul>"
      }
    },
    "CodeBuildNotInServiceRegionException": {
      "base": "<p>AWS CodeBuild is not available in the specified region.</p>",
      "refs": {
      }
    },
    "ComposeEnvironmentsMessage": {
      "base": "<p>Request to create or update a group of environments.</p>",
      "refs": {
      }
    },
    "ComputeType": {
      "base": null,
      "refs": {
        "BuildConfiguration$ComputeType": "<p>Information about the compute resources the build project will use.</p> <ul> <li> <p> <code>BUILD_GENERAL1_SMALL: Use up to 3 GB memory and 2 vCPUs for builds</code> </p> </li> <li> <p> <code>BUILD_GENERAL1_MEDIUM: Use up to 7 GB memory and 4 vCPUs for builds</code> </p> </li> <li> <p> <code>BUILD_GENERAL1_LARGE: Use up to 15 GB memory and 8 vCPUs for builds</code> </p> </li> </ul>"
      }
    },
    "ConfigurationDeploymentStatus": {
      "base": null,
      "refs": {
        "ConfigurationSettingsDescription$DeploymentStatus": "<p> If this configuration set is associated with an environment, the <code>DeploymentStatus</code> parameter indicates the deployment status of this configuration set: </p> <ul> <li> <p> <code>null</code>: This configuration is not associated with a running environment.</p> </li> <li> <p> <code>pending</code>: This is a draft configuration that is not deployed to the associated environment but is in the process of deploying.</p> </li> <li> <p> <code>deployed</code>: This is the configuration that is currently deployed to the associated running environment.</p> </li> <li> <p> <code>failed</code>: This is a draft configuration that failed to successfully deploy.</p> </li> </ul>"
      }
    },
    "ConfigurationOptionDefaultValue": {
      "base": null,
      "refs": {
        "ConfigurationOptionDescription$DefaultValue": "<p>The default value for this configuration option.</p>"
      }
    },
    "ConfigurationOptionDescription": {
      "base": "<p>Describes the possible values for a configuration option.</p>",
      "refs": {
        "ConfigurationOptionDescriptionsList$member": null
      }
    },
    "ConfigurationOptionDescriptionsList": {
      "base": null,
      "refs": {
        "ConfigurationOptionsDescription$Options": "<p> A list of <a>ConfigurationOptionDescription</a>. </p>"
      }
    },
    "ConfigurationOptionName": {
      "base": null,
      "refs": {
        "ConfigurationOptionDescription$Name": "<p>The name of the configuration option.</p>",
        "ConfigurationOptionSetting$OptionName": "<p>The name of the configuration option.</p>",
        "OptionSpecification$OptionName": "<p>The name of the configuration option.</p>",
        "ValidationMessage$OptionName": "<p>The name of the option.</p>"
      }
    },
    "ConfigurationOptionPossibleValue": {
      "base": null,
      "refs": {
        "ConfigurationOptionPossibleValues$member": null
      }
    },
    "ConfigurationOptionPossibleValues": {
      "base": null,
      "refs": {
        "ConfigurationOptionDescription$ValueOptions": "<p>If specified, values for the configuration option are selected from this list.</p>"
      }
    },
    "ConfigurationOptionSetting": {
      "base": "<p> A specification identifying an individual configuration option along with its current value. For a list of possible option values, go to <a href=\"http://docs.aws.amazon.com/elasticbeanstalk/latest/dg/command-options.html\">Option Values</a> in the <i>AWS Elastic Beanstalk Developer Guide</i>. </p>",
      "refs": {
        "ConfigurationOptionSettingsList$member": null
      }
    },
    "ConfigurationOptionSettingsList": {
      "base": null,
      "refs": {
        "ConfigurationSettingsDescription$OptionSettings": "<p>A list of the configuration options and their values in this configuration set.</p>",
        "CreateConfigurationTemplateMessage$OptionSettings": "<p>If specified, AWS Elastic Beanstalk sets the specified configuration option to the requested value. The new value overrides the value obtained from the solution stack or the source configuration template.</p>",
        "CreateEnvironmentMessage$OptionSettings": "<p>If specified, AWS Elastic Beanstalk sets the specified configuration options to the requested value in the configuration set for the new environment. These override the values obtained from the solution stack or the configuration template.</p>",
        "CreatePlatformVersionRequest$OptionSettings": "<p>The configuration option settings to apply to the builder environment.</p>",
        "UpdateConfigurationTemplateMessage$OptionSettings": "<p>A list of configuration option settings to update with the new specified option value.</p>",
        "UpdateEnvironmentMessage$OptionSettings": "<p>If specified, AWS Elastic Beanstalk updates the configuration set associated with the running environment and sets the specified configuration options to the requested value.</p>",
        "ValidateConfigurationSettingsMessage$OptionSettings": "<p>A list of the options and desired values to evaluate.</p>"
      }
    },
    "ConfigurationOptionSeverity": {
      "base": null,
      "refs": {
        "ConfigurationOptionDescription$ChangeSeverity": "<p>An indication of which action is required if the value for this configuration option changes:</p> <ul> <li> <p> <code>NoInterruption</code> : There is no interruption to the environment or application availability.</p> </li> <li> <p> <code>RestartEnvironment</code> : The environment is entirely restarted, all AWS resources are deleted and recreated, and the environment is unavailable during the process.</p> </li> <li> <p> <code>RestartApplicationServer</code> : The environment is available the entire time. However, a short application outage occurs when the application servers on the running Amazon EC2 instances are restarted.</p> </li> </ul>"
      }
    },
    "ConfigurationOptionValue": {
      "base": null,
      "refs": {
        "ConfigurationOptionSetting$Value": "<p>The current value for the configuration option.</p>"
      }
    },
    "ConfigurationOptionValueType": {
      "base": null,
      "refs": {
        "ConfigurationOptionDescription$ValueType": "<p>An indication of which type of values this option has and whether it is allowable to select one or more than one of the possible values:</p> <ul> <li> <p> <code>Scalar</code> : Values for this option are a single selection from the possible values, or an unformatted string, or numeric value governed by the <code>MIN/MAX/Regex</code> constraints.</p> </li> <li> <p> <code>List</code> : Values for this option are multiple selections from the possible values.</p> </li> <li> <p> <code>Boolean</code> : Values for this option are either <code>true</code> or <code>false</code> .</p> </li> <li> <p> <code>Json</code> : Values for this option are a JSON representation of a <code>ConfigDocument</code>.</p> </li> </ul>"
      }
    },
    "ConfigurationOptionsDescription": {
      "base": "<p>Describes the settings for a specified configuration set.</p>",
      "refs": {
      }
    },
    "ConfigurationSettingsDescription": {
      "base": "<p>Describes the settings for a configuration set.</p>",
      "refs": {
        "ConfigurationSettingsDescriptionList$member": null
      }
    },
    "ConfigurationSettingsDescriptionList": {
      "base": null,
      "refs": {
        "ConfigurationSettingsDescriptions$ConfigurationSettings": "<p> A list of <a>ConfigurationSettingsDescription</a>. </p>"
      }
    },
    "ConfigurationSettingsDescriptions": {
      "base": "<p>The results from a request to change the configuration settings of an environment.</p>",
      "refs": {
      }
    },
    "ConfigurationSettingsValidationMessages": {
      "base": "<p>Provides a list of validation messages.</p>",
      "refs": {
      }
    },
    "ConfigurationTemplateName": {
      "base": null,
      "refs": {
        "ConfigurationSettingsDescription$TemplateName": "<p> If not <code>null</code>, the name of the configuration template for this configuration set. </p>",
        "ConfigurationTemplateNamesList$member": null,
        "CreateConfigurationTemplateMessage$TemplateName": "<p>The name of the configuration template.</p> <p>Constraint: This name must be unique per application.</p> <p>Default: If a configuration template already exists with this name, AWS Elastic Beanstalk returns an <code>InvalidParameterValue</code> error. </p>",
        "CreateEnvironmentMessage$TemplateName": "<p> The name of the configuration template to use in deployment. If no configuration template is found with this name, AWS Elastic Beanstalk returns an <code>InvalidParameterValue</code> error. </p>",
        "DeleteConfigurationTemplateMessage$TemplateName": "<p>The name of the configuration template to delete.</p>",
        "DescribeConfigurationOptionsMessage$TemplateName": "<p>The name of the configuration template whose configuration options you want to describe.</p>",
        "DescribeConfigurationSettingsMessage$TemplateName": "<p>The name of the configuration template to describe.</p> <p> Conditional: You must specify either this parameter or an EnvironmentName, but not both. If you specify both, AWS Elastic Beanstalk returns an <code>InvalidParameterCombination</code> error. If you do not specify either, AWS Elastic Beanstalk returns a <code>MissingRequiredParameter</code> error. </p>",
        "DescribeEventsMessage$TemplateName": "<p>If specified, AWS Elastic Beanstalk restricts the returned descriptions to those that are associated with this environment configuration.</p>",
        "EnvironmentDescription$TemplateName": "<p>The name of the configuration template used to originally launch this environment.</p>",
        "EventDescription$TemplateName": "<p>The name of the configuration associated with this event.</p>",
        "SourceConfiguration$TemplateName": "<p>The name of the configuration template.</p>",
        "UpdateConfigurationTemplateMessage$TemplateName": "<p>The name of the configuration template to update.</p> <p> If no configuration template is found with this name, <code>UpdateConfigurationTemplate</code> returns an <code>InvalidParameterValue</code> error. </p>",
        "UpdateEnvironmentMessage$TemplateName": "<p>If this parameter is specified, AWS Elastic Beanstalk deploys this configuration template to the environment. If no such configuration template is found, AWS Elastic Beanstalk returns an <code>InvalidParameterValue</code> error. </p>",
        "ValidateConfigurationSettingsMessage$TemplateName": "<p>The name of the configuration template to validate the settings against.</p> <p>Condition: You cannot specify both this and an environment name.</p>"
      }
    },
    "ConfigurationTemplateNamesList": {
      "base": null,
      "refs": {
        "ApplicationDescription$ConfigurationTemplates": "<p>The names of the configuration templates associated with this application.</p>"
      }
    },
    "CreateApplicationMessage": {
      "base": "<p>Request to create an application.</p>",
      "refs": {
      }
    },
    "CreateApplicationVersionMessage": {
      "base": "<p/>",
      "refs": {
      }
    },
    "CreateConfigurationTemplateMessage": {
      "base": "<p>Request to create a configuration template.</p>",
      "refs": {
      }
    },
    "CreateEnvironmentMessage": {
      "base": "<p/>",
      "refs": {
      }
    },
    "CreatePlatformVersionRequest": {
      "base": "<p>Request to create a new platform version.</p>",
      "refs": {
      }
    },
    "CreatePlatformVersionResult": {
      "base": null,
      "refs": {
      }
    },
    "CreateStorageLocationResultMessage": {
      "base": "<p>Results of a <a>CreateStorageLocationResult</a> call.</p>",
      "refs": {
      }
    },
    "CreationDate": {
      "base": null,
      "refs": {
        "ApplicationDescription$DateCreated": "<p>The date when the application was created.</p>",
        "ApplicationVersionDescription$DateCreated": "<p>The creation date of the application version.</p>",
        "ConfigurationSettingsDescription$DateCreated": "<p>The date (in UTC time) when this configuration set was created.</p>",
        "EnvironmentDescription$DateCreated": "<p>The creation date for this environment.</p>",
        "PlatformDescription$DateCreated": "<p>The date when the platform was created.</p>"
      }
    },
    "CustomAmi": {
      "base": "<p>A custom AMI available to platforms.</p>",
      "refs": {
        "CustomAmiList$member": null
      }
    },
    "CustomAmiList": {
      "base": null,
      "refs": {
        "PlatformDescription$CustomAmiList": "<p>The custom AMIs supported by the platform.</p>"
      }
    },
    "DNSCname": {
      "base": null,
      "refs": {
        "CheckDNSAvailabilityResultMessage$FullyQualifiedCNAME": "<p>The fully qualified CNAME to reserve when <a>CreateEnvironment</a> is called with the provided prefix.</p>",
        "EnvironmentDescription$CNAME": "<p>The URL to the CNAME for this environment.</p>"
      }
    },
    "DNSCnamePrefix": {
      "base": null,
      "refs": {
        "CheckDNSAvailabilityMessage$CNAMEPrefix": "<p>The prefix used when this CNAME is reserved.</p>",
        "CreateEnvironmentMessage$CNAMEPrefix": "<p>If specified, the environment attempts to use this value as the prefix for the CNAME. If not specified, the CNAME is generated automatically by appending a random alphanumeric string to the environment name.</p>"
      }
    },
    "DeleteApplicationMessage": {
      "base": "<p>Request to delete an application.</p>",
      "refs": {
      }
    },
    "DeleteApplicationVersionMessage": {
      "base": "<p>Request to delete an application version.</p>",
      "refs": {
      }
    },
    "DeleteConfigurationTemplateMessage": {
      "base": "<p>Request to delete a configuration template.</p>",
      "refs": {
      }
    },
    "DeleteEnvironmentConfigurationMessage": {
      "base": "<p>Request to delete a draft environment configuration.</p>",
      "refs": {
      }
    },
    "DeletePlatformVersionRequest": {
      "base": null,
      "refs": {
      }
    },
    "DeletePlatformVersionResult": {
      "base": null,
      "refs": {
      }
    },
    "DeleteSourceBundle": {
      "base": null,
      "refs": {
        "DeleteApplicationVersionMessage$DeleteSourceBundle": "<p>Set to <code>true</code> to delete the source bundle from your storage bucket. Otherwise, the application version is deleted only from Elastic Beanstalk and the source bundle remains in Amazon S3.</p>"
      }
    },
    "Deployment": {
      "base": "<p>Information about an application version deployment.</p>",
      "refs": {
        "SingleInstanceHealth$Deployment": "<p>Information about the most recent deployment to an instance.</p>"
      }
    },
    "DeploymentTimestamp": {
      "base": null,
      "refs": {
        "Deployment$DeploymentTime": "<p>For in-progress deployments, the time that the deloyment started.</p> <p>For completed deployments, the time that the deployment ended.</p>"
      }
    },
    "DescribeApplicationVersionsMessage": {
      "base": "<p>Request to describe application versions.</p>",
      "refs": {
      }
    },
    "DescribeApplicationsMessage": {
      "base": "<p>Request to describe one or more applications.</p>",
      "refs": {
      }
    },
    "DescribeConfigurationOptionsMessage": {
      "base": "<p>Result message containing a list of application version descriptions.</p>",
      "refs": {
      }
    },
    "DescribeConfigurationSettingsMessage": {
      "base": "<p>Result message containing all of the configuration settings for a specified solution stack or configuration template.</p>",
      "refs": {
      }
    },
    "DescribeEnvironmentHealthRequest": {
      "base": "<p>See the example below to learn how to create a request body.</p>",
      "refs": {
      }
    },
    "DescribeEnvironmentHealthResult": {
      "base": "<p>Health details for an AWS Elastic Beanstalk environment.</p>",
      "refs": {
      }
    },
    "DescribeEnvironmentManagedActionHistoryRequest": {
      "base": "<p>Request to list completed and failed managed actions.</p>",
      "refs": {
      }
    },
    "DescribeEnvironmentManagedActionHistoryResult": {
      "base": "<p>A result message containing a list of completed and failed managed actions.</p>",
      "refs": {
      }
    },
    "DescribeEnvironmentManagedActionsRequest": {
      "base": "<p>Request to list an environment's upcoming and in-progress managed actions.</p>",
      "refs": {
      }
    },
    "DescribeEnvironmentManagedActionsResult": {
      "base": "<p>The result message containing a list of managed actions.</p>",
      "refs": {
      }
    },
    "DescribeEnvironmentResourcesMessage": {
      "base": "<p>Request to describe the resources in an environment.</p>",
      "refs": {
      }
    },
    "DescribeEnvironmentsMessage": {
      "base": "<p>Request to describe one or more environments.</p>",
      "refs": {
      }
    },
    "DescribeEventsMessage": {
      "base": "<p>Request to retrieve a list of events for an environment.</p>",
      "refs": {
      }
    },
    "DescribeInstancesHealthRequest": {
      "base": "<p>Parameters for a call to <code>DescribeInstancesHealth</code>.</p>",
      "refs": {
      }
    },
    "DescribeInstancesHealthResult": {
      "base": "<p>Detailed health information about the Amazon EC2 instances in an AWS Elastic Beanstalk environment.</p>",
<<<<<<< HEAD
=======
      "refs": {
      }
    },
    "DescribePlatformVersionRequest": {
      "base": null,
      "refs": {
      }
    },
    "DescribePlatformVersionResult": {
      "base": null,
>>>>>>> 45247285
      "refs": {
      }
    },
    "Description": {
      "base": null,
      "refs": {
        "ApplicationDescription$Description": "<p>User-defined description of the application.</p>",
        "ApplicationVersionDescription$Description": "<p>The description of the application version.</p>",
        "ConfigurationSettingsDescription$Description": "<p>Describes this configuration set.</p>",
        "CreateApplicationMessage$Description": "<p>Describes the application.</p>",
        "CreateApplicationVersionMessage$Description": "<p>Describes this version.</p>",
        "CreateConfigurationTemplateMessage$Description": "<p>Describes this configuration.</p>",
        "CreateEnvironmentMessage$Description": "<p>Describes this environment.</p>",
        "EnvironmentDescription$Description": "<p>Describes this environment.</p>",
        "PlatformDescription$Description": "<p>The description of the platform.</p>",
        "UpdateApplicationMessage$Description": "<p>A new description for the application.</p> <p>Default: If not specified, AWS Elastic Beanstalk does not update the description.</p>",
        "UpdateApplicationVersionMessage$Description": "<p>A new description for this version.</p>",
        "UpdateConfigurationTemplateMessage$Description": "<p>A new description for the configuration.</p>",
        "UpdateEnvironmentMessage$Description": "<p>If this parameter is specified, AWS Elastic Beanstalk updates the description of this environment.</p>"
      }
    },
    "Ec2InstanceId": {
      "base": null,
      "refs": {
        "EnvironmentInfoDescription$Ec2InstanceId": "<p>The Amazon EC2 Instance ID for this information.</p>"
      }
    },
    "ElasticBeanstalkServiceException": {
      "base": "<p>A generic service exception has occurred.</p>",
      "refs": {
      }
    },
    "EndpointURL": {
      "base": null,
      "refs": {
        "EnvironmentDescription$EndpointURL": "<p>For load-balanced, autoscaling environments, the URL to the LoadBalancer. For single-instance environments, the IP address of the instance.</p>"
      }
    },
    "EnvironmentDescription": {
      "base": "<p>Describes the properties of an environment.</p>",
      "refs": {
        "EnvironmentDescriptionsList$member": null
      }
    },
    "EnvironmentDescriptionsList": {
      "base": null,
      "refs": {
        "EnvironmentDescriptionsMessage$Environments": "<p> Returns an <a>EnvironmentDescription</a> list. </p>"
      }
    },
    "EnvironmentDescriptionsMessage": {
      "base": "<p>Result message containing a list of environment descriptions.</p>",
      "refs": {
      }
    },
    "EnvironmentHealth": {
      "base": null,
      "refs": {
        "DescribeEnvironmentHealthResult$Status": "<p>The environment's operational status. <code>Ready</code>, <code>Launching</code>, <code>Updating</code>, <code>Terminating</code>, or <code>Terminated</code>.</p>",
        "EnvironmentDescription$Health": "<p>Describes the health status of the environment. AWS Elastic Beanstalk indicates the failure levels for a running environment:</p> <ul> <li> <p> <code>Red</code>: Indicates the environment is not responsive. Occurs when three or more consecutive failures occur for an environment.</p> </li> <li> <p> <code>Yellow</code>: Indicates that something is wrong. Occurs when two consecutive failures occur for an environment.</p> </li> <li> <p> <code>Green</code>: Indicates the environment is healthy and fully functional.</p> </li> <li> <p> <code>Grey</code>: Default health for a new environment. The environment is not fully launched and health checks have not started or health checks are suspended during an <code>UpdateEnvironment</code> or <code>RestartEnvironement</code> request.</p> </li> </ul> <p> Default: <code>Grey</code> </p>"
      }
    },
    "EnvironmentHealthAttribute": {
      "base": null,
      "refs": {
        "EnvironmentHealthAttributes$member": null
      }
    },
    "EnvironmentHealthAttributes": {
      "base": null,
      "refs": {
        "DescribeEnvironmentHealthRequest$AttributeNames": "<p>Specify the response elements to return. To retrieve all attributes, set to <code>All</code>. If no attribute names are specified, returns the name of the environment.</p>"
      }
    },
    "EnvironmentHealthStatus": {
      "base": null,
      "refs": {
        "EnvironmentDescription$HealthStatus": "<p>Returns the health status of the application running in your environment. For more information, see <a href=\"http://docs.aws.amazon.com/elasticbeanstalk/latest/dg/health-enhanced-status.html\">Health Colors and Statuses</a>.</p>"
      }
    },
    "EnvironmentId": {
      "base": null,
      "refs": {
        "AbortEnvironmentUpdateMessage$EnvironmentId": "<p>This specifies the ID of the environment with the in-progress update that you want to cancel.</p>",
        "CreateConfigurationTemplateMessage$EnvironmentId": "<p>The ID of the environment used with this configuration template.</p>",
        "DescribeEnvironmentHealthRequest$EnvironmentId": "<p>Specify the environment by ID.</p> <p>You must specify either this or an EnvironmentName, or both.</p>",
        "DescribeEnvironmentManagedActionHistoryRequest$EnvironmentId": "<p>The environment ID of the target environment.</p>",
        "DescribeEnvironmentResourcesMessage$EnvironmentId": "<p>The ID of the environment to retrieve AWS resource usage data.</p> <p> Condition: You must specify either this or an EnvironmentName, or both. If you do not specify either, AWS Elastic Beanstalk returns <code>MissingRequiredParameter</code> error. </p>",
        "DescribeEventsMessage$EnvironmentId": "<p>If specified, AWS Elastic Beanstalk restricts the returned descriptions to those associated with this environment.</p>",
        "DescribeInstancesHealthRequest$EnvironmentId": "<p>Specify the AWS Elastic Beanstalk environment by ID.</p>",
        "EnvironmentDescription$EnvironmentId": "<p>The ID of this environment.</p>",
        "EnvironmentIdList$member": null,
        "RebuildEnvironmentMessage$EnvironmentId": "<p>The ID of the environment to rebuild.</p> <p> Condition: You must specify either this or an EnvironmentName, or both. If you do not specify either, AWS Elastic Beanstalk returns <code>MissingRequiredParameter</code> error. </p>",
        "RequestEnvironmentInfoMessage$EnvironmentId": "<p>The ID of the environment of the requested data.</p> <p>If no such environment is found, <code>RequestEnvironmentInfo</code> returns an <code>InvalidParameterValue</code> error. </p> <p>Condition: You must specify either this or an EnvironmentName, or both. If you do not specify either, AWS Elastic Beanstalk returns <code>MissingRequiredParameter</code> error. </p>",
        "RestartAppServerMessage$EnvironmentId": "<p>The ID of the environment to restart the server for.</p> <p> Condition: You must specify either this or an EnvironmentName, or both. If you do not specify either, AWS Elastic Beanstalk returns <code>MissingRequiredParameter</code> error. </p>",
        "RetrieveEnvironmentInfoMessage$EnvironmentId": "<p>The ID of the data's environment.</p> <p>If no such environment is found, returns an <code>InvalidParameterValue</code> error.</p> <p>Condition: You must specify either this or an EnvironmentName, or both. If you do not specify either, AWS Elastic Beanstalk returns <code>MissingRequiredParameter</code> error.</p>",
        "SwapEnvironmentCNAMEsMessage$SourceEnvironmentId": "<p>The ID of the source environment.</p> <p> Condition: You must specify at least the <code>SourceEnvironmentID</code> or the <code>SourceEnvironmentName</code>. You may also specify both. If you specify the <code>SourceEnvironmentId</code>, you must specify the <code>DestinationEnvironmentId</code>. </p>",
        "SwapEnvironmentCNAMEsMessage$DestinationEnvironmentId": "<p>The ID of the destination environment.</p> <p> Condition: You must specify at least the <code>DestinationEnvironmentID</code> or the <code>DestinationEnvironmentName</code>. You may also specify both. You must specify the <code>SourceEnvironmentId</code> with the <code>DestinationEnvironmentId</code>. </p>",
        "TerminateEnvironmentMessage$EnvironmentId": "<p>The ID of the environment to terminate.</p> <p> Condition: You must specify either this or an EnvironmentName, or both. If you do not specify either, AWS Elastic Beanstalk returns <code>MissingRequiredParameter</code> error. </p>",
        "UpdateEnvironmentMessage$EnvironmentId": "<p>The ID of the environment to update.</p> <p>If no environment with this ID exists, AWS Elastic Beanstalk returns an <code>InvalidParameterValue</code> error.</p> <p>Condition: You must specify either this or an EnvironmentName, or both. If you do not specify either, AWS Elastic Beanstalk returns <code>MissingRequiredParameter</code> error. </p>"
      }
    },
    "EnvironmentIdList": {
      "base": null,
      "refs": {
        "DescribeEnvironmentsMessage$EnvironmentIds": "<p>If specified, AWS Elastic Beanstalk restricts the returned descriptions to include only those that have the specified IDs.</p>"
      }
    },
    "EnvironmentInfoDescription": {
      "base": "<p>The information retrieved from the Amazon EC2 instances.</p>",
      "refs": {
        "EnvironmentInfoDescriptionList$member": null
      }
    },
    "EnvironmentInfoDescriptionList": {
      "base": null,
      "refs": {
        "RetrieveEnvironmentInfoResultMessage$EnvironmentInfo": "<p> The <a>EnvironmentInfoDescription</a> of the environment. </p>"
      }
    },
    "EnvironmentInfoType": {
      "base": null,
      "refs": {
        "EnvironmentInfoDescription$InfoType": "<p>The type of information retrieved.</p>",
        "RequestEnvironmentInfoMessage$InfoType": "<p>The type of information to request.</p>",
        "RetrieveEnvironmentInfoMessage$InfoType": "<p>The type of information to retrieve.</p>"
      }
    },
    "EnvironmentLink": {
      "base": "<p>A link to another environment, defined in the environment's manifest. Links provide connection information in system properties that can be used to connect to another environment in the same group. See <a href=\"http://docs.aws.amazon.com/elasticbeanstalk/latest/dg/environment-cfg-manifest.html\">Environment Manifest (env.yaml)</a> for details.</p>",
      "refs": {
        "EnvironmentLinks$member": null
      }
    },
    "EnvironmentLinks": {
      "base": null,
      "refs": {
        "EnvironmentDescription$EnvironmentLinks": "<p>A list of links to other environments in the same group.</p>"
      }
    },
    "EnvironmentName": {
      "base": null,
      "refs": {
        "AbortEnvironmentUpdateMessage$EnvironmentName": "<p>This specifies the name of the environment with the in-progress update that you want to cancel.</p>",
        "ConfigurationSettingsDescription$EnvironmentName": "<p> If not <code>null</code>, the name of the environment for this configuration set. </p>",
        "CreateEnvironmentMessage$EnvironmentName": "<p>A unique name for the deployment environment. Used in the application URL.</p> <p>Constraint: Must be from 4 to 40 characters in length. The name can contain only letters, numbers, and hyphens. It cannot start or end with a hyphen. This name must be unique in your account. If the specified name already exists, AWS Elastic Beanstalk returns an <code>InvalidParameterValue</code> error. </p> <p>Default: If the CNAME parameter is not specified, the environment name becomes part of the CNAME, and therefore part of the visible URL for your application.</p>",
        "CreatePlatformVersionRequest$EnvironmentName": "<p>The name of the builder environment.</p>",
        "DeleteEnvironmentConfigurationMessage$EnvironmentName": "<p>The name of the environment to delete the draft configuration from.</p>",
        "DescribeConfigurationOptionsMessage$EnvironmentName": "<p>The name of the environment whose configuration options you want to describe.</p>",
        "DescribeConfigurationSettingsMessage$EnvironmentName": "<p>The name of the environment to describe.</p> <p> Condition: You must specify either this or a TemplateName, but not both. If you specify both, AWS Elastic Beanstalk returns an <code>InvalidParameterCombination</code> error. If you do not specify either, AWS Elastic Beanstalk returns <code>MissingRequiredParameter</code> error. </p>",
        "DescribeEnvironmentHealthRequest$EnvironmentName": "<p>Specify the environment by name.</p> <p>You must specify either this or an EnvironmentName, or both.</p>",
        "DescribeEnvironmentHealthResult$EnvironmentName": "<p>The environment's name.</p>",
        "DescribeEnvironmentManagedActionHistoryRequest$EnvironmentName": "<p>The name of the target environment.</p>",
        "DescribeEnvironmentResourcesMessage$EnvironmentName": "<p>The name of the environment to retrieve AWS resource usage data.</p> <p> Condition: You must specify either this or an EnvironmentId, or both. If you do not specify either, AWS Elastic Beanstalk returns <code>MissingRequiredParameter</code> error. </p>",
        "DescribeEventsMessage$EnvironmentName": "<p>If specified, AWS Elastic Beanstalk restricts the returned descriptions to those associated with this environment.</p>",
        "DescribeInstancesHealthRequest$EnvironmentName": "<p>Specify the AWS Elastic Beanstalk environment by name.</p>",
        "EnvironmentDescription$EnvironmentName": "<p>The name of this environment.</p>",
        "EnvironmentNamesList$member": null,
        "EnvironmentResourceDescription$EnvironmentName": "<p>The name of the environment.</p>",
        "EventDescription$EnvironmentName": "<p>The name of the environment associated with this event.</p>",
        "RebuildEnvironmentMessage$EnvironmentName": "<p>The name of the environment to rebuild.</p> <p> Condition: You must specify either this or an EnvironmentId, or both. If you do not specify either, AWS Elastic Beanstalk returns <code>MissingRequiredParameter</code> error. </p>",
        "RequestEnvironmentInfoMessage$EnvironmentName": "<p>The name of the environment of the requested data.</p> <p>If no such environment is found, <code>RequestEnvironmentInfo</code> returns an <code>InvalidParameterValue</code> error. </p> <p>Condition: You must specify either this or an EnvironmentId, or both. If you do not specify either, AWS Elastic Beanstalk returns <code>MissingRequiredParameter</code> error. </p>",
        "RestartAppServerMessage$EnvironmentName": "<p>The name of the environment to restart the server for.</p> <p> Condition: You must specify either this or an EnvironmentId, or both. If you do not specify either, AWS Elastic Beanstalk returns <code>MissingRequiredParameter</code> error. </p>",
        "RetrieveEnvironmentInfoMessage$EnvironmentName": "<p>The name of the data's environment.</p> <p> If no such environment is found, returns an <code>InvalidParameterValue</code> error. </p> <p> Condition: You must specify either this or an EnvironmentId, or both. If you do not specify either, AWS Elastic Beanstalk returns <code>MissingRequiredParameter</code> error. </p>",
        "SwapEnvironmentCNAMEsMessage$SourceEnvironmentName": "<p>The name of the source environment.</p> <p> Condition: You must specify at least the <code>SourceEnvironmentID</code> or the <code>SourceEnvironmentName</code>. You may also specify both. If you specify the <code>SourceEnvironmentName</code>, you must specify the <code>DestinationEnvironmentName</code>. </p>",
        "SwapEnvironmentCNAMEsMessage$DestinationEnvironmentName": "<p>The name of the destination environment.</p> <p> Condition: You must specify at least the <code>DestinationEnvironmentID</code> or the <code>DestinationEnvironmentName</code>. You may also specify both. You must specify the <code>SourceEnvironmentName</code> with the <code>DestinationEnvironmentName</code>. </p>",
        "TerminateEnvironmentMessage$EnvironmentName": "<p>The name of the environment to terminate.</p> <p> Condition: You must specify either this or an EnvironmentId, or both. If you do not specify either, AWS Elastic Beanstalk returns <code>MissingRequiredParameter</code> error. </p>",
        "UpdateEnvironmentMessage$EnvironmentName": "<p>The name of the environment to update. If no environment with this name exists, AWS Elastic Beanstalk returns an <code>InvalidParameterValue</code> error. </p> <p>Condition: You must specify either this or an EnvironmentId, or both. If you do not specify either, AWS Elastic Beanstalk returns <code>MissingRequiredParameter</code> error. </p>",
        "ValidateConfigurationSettingsMessage$EnvironmentName": "<p>The name of the environment to validate the settings against.</p> <p>Condition: You cannot specify both this and a configuration template name.</p>"
      }
    },
    "EnvironmentNamesList": {
      "base": null,
      "refs": {
        "DescribeEnvironmentsMessage$EnvironmentNames": "<p>If specified, AWS Elastic Beanstalk restricts the returned descriptions to include only those that have the specified names.</p>"
      }
    },
    "EnvironmentResourceDescription": {
      "base": "<p>Describes the AWS resources in use by this environment. This data is live.</p>",
      "refs": {
        "EnvironmentResourceDescriptionsMessage$EnvironmentResources": "<p> A list of <a>EnvironmentResourceDescription</a>. </p>"
      }
    },
    "EnvironmentResourceDescriptionsMessage": {
      "base": "<p>Result message containing a list of environment resource descriptions.</p>",
      "refs": {
      }
    },
    "EnvironmentResourcesDescription": {
      "base": "<p>Describes the AWS resources in use by this environment. This data is not live data.</p>",
      "refs": {
        "EnvironmentDescription$Resources": "<p>The description of the AWS resources used by this environment.</p>"
      }
    },
    "EnvironmentStatus": {
      "base": null,
      "refs": {
        "EnvironmentDescription$Status": "<p>The current operational status of the environment:</p> <ul> <li> <p> <code>Launching</code>: Environment is in the process of initial deployment.</p> </li> <li> <p> <code>Updating</code>: Environment is in the process of updating its configuration settings or application version.</p> </li> <li> <p> <code>Ready</code>: Environment is available to have an action performed on it, such as update or terminate.</p> </li> <li> <p> <code>Terminating</code>: Environment is in the shut-down process.</p> </li> <li> <p> <code>Terminated</code>: Environment is not running.</p> </li> </ul>"
      }
    },
    "EnvironmentTier": {
      "base": "<p>Describes the properties of an environment tier</p>",
      "refs": {
        "CreateEnvironmentMessage$Tier": "<p>This specifies the tier to use for creating this environment.</p>",
        "EnvironmentDescription$Tier": "<p>Describes the current tier of this environment.</p>",
        "UpdateEnvironmentMessage$Tier": "<p>This specifies the tier to use to update the environment.</p> <p>Condition: At this time, if you change the tier version, name, or type, AWS Elastic Beanstalk returns <code>InvalidParameterValue</code> error. </p>"
      }
    },
    "EventDate": {
      "base": null,
      "refs": {
        "EventDescription$EventDate": "<p>The date when the event occurred.</p>"
      }
    },
    "EventDescription": {
      "base": "<p>Describes an event.</p>",
      "refs": {
        "EventDescriptionList$member": null
      }
    },
    "EventDescriptionList": {
      "base": null,
      "refs": {
        "EventDescriptionsMessage$Events": "<p> A list of <a>EventDescription</a>. </p>"
      }
    },
    "EventDescriptionsMessage": {
      "base": "<p>Result message wrapping a list of event descriptions.</p>",
      "refs": {
      }
    },
    "EventMessage": {
      "base": null,
      "refs": {
        "EventDescription$Message": "<p>The event message.</p>"
      }
    },
    "EventSeverity": {
      "base": null,
      "refs": {
        "DescribeEventsMessage$Severity": "<p>If specified, limits the events returned from this call to include only those with the specified severity or higher.</p>",
        "EventDescription$Severity": "<p>The severity level of this event.</p>"
      }
    },
    "ExceptionMessage": {
      "base": null,
      "refs": {
        "ElasticBeanstalkServiceException$message": "<p>The exception error message.</p>"
      }
    },
    "FailureType": {
      "base": null,
      "refs": {
        "ManagedActionHistoryItem$FailureType": "<p>If the action failed, the type of failure.</p>"
      }
    },
    "FileTypeExtension": {
      "base": null,
      "refs": {
        "SolutionStackFileTypeList$member": null
      }
    },
    "ForceTerminate": {
      "base": null,
      "refs": {
        "TerminateEnvironmentMessage$ForceTerminate": "<p>Terminates the target environment even if another environment in the same group is dependent on it.</p>"
      }
    },
    "GroupName": {
      "base": null,
      "refs": {
        "ComposeEnvironmentsMessage$GroupName": "<p>The name of the group to which the target environments belong. Specify a group name only if the environment name defined in each target environment's manifest ends with a + (plus) character. See <a href=\"http://docs.aws.amazon.com/elasticbeanstalk/latest/dg/environment-cfg-manifest.html\">Environment Manifest (env.yaml)</a> for details.</p>",
        "CreateEnvironmentMessage$GroupName": "<p>The name of the group to which the target environment belongs. Specify a group name only if the environment's name is specified in an environment manifest and not with the environment name parameter. See <a href=\"http://docs.aws.amazon.com/elasticbeanstalk/latest/dg/environment-cfg-manifest.html\">Environment Manifest (env.yaml)</a> for details.</p>",
        "UpdateEnvironmentMessage$GroupName": "<p>The name of the group to which the target environment belongs. Specify a group name only if the environment's name is specified in an environment manifest and not with the environment name or environment ID parameters. See <a href=\"http://docs.aws.amazon.com/elasticbeanstalk/latest/dg/environment-cfg-manifest.html\">Environment Manifest (env.yaml)</a> for details.</p>"
      }
    },
    "ImageId": {
      "base": null,
      "refs": {
        "CustomAmi$ImageId": "<p>THe ID of the image used to create the custom AMI.</p>"
      }
    },
    "IncludeDeleted": {
      "base": null,
      "refs": {
        "DescribeEnvironmentsMessage$IncludeDeleted": "<p>Indicates whether to include deleted environments:</p> <p> <code>true</code>: Environments that have been deleted after <code>IncludedDeletedBackTo</code> are displayed.</p> <p> <code>false</code>: Do not include deleted environments.</p>"
      }
    },
    "IncludeDeletedBackTo": {
      "base": null,
      "refs": {
        "DescribeEnvironmentsMessage$IncludedDeletedBackTo": "<p> If specified when <code>IncludeDeleted</code> is set to <code>true</code>, then environments deleted after this date are displayed. </p>"
      }
    },
    "Instance": {
      "base": "<p>The description of an Amazon EC2 instance.</p>",
      "refs": {
        "InstanceList$member": null
      }
    },
    "InstanceHealthList": {
      "base": null,
      "refs": {
        "DescribeInstancesHealthResult$InstanceHealthList": "<p>Detailed health information about each instance.</p>"
      }
    },
    "InstanceHealthSummary": {
      "base": "<p>Represents summary information about the health of an instance. For more information, see <a href=\"http://docs.aws.amazon.com/elasticbeanstalk/latest/dg/health-enhanced-status.html\">Health Colors and Statuses</a>.</p>",
      "refs": {
        "DescribeEnvironmentHealthResult$InstancesHealth": "<p>Summary health information for the instances in the environment.</p>"
      }
    },
    "InstanceId": {
      "base": null,
      "refs": {
        "SingleInstanceHealth$InstanceId": "<p>The ID of the Amazon EC2 instance.</p>"
      }
    },
    "InstanceList": {
      "base": null,
      "refs": {
        "EnvironmentResourceDescription$Instances": "<p>The Amazon EC2 instances used by this environment.</p>"
      }
    },
    "InstancesHealthAttribute": {
      "base": null,
      "refs": {
        "InstancesHealthAttributes$member": null
      }
    },
    "InstancesHealthAttributes": {
      "base": null,
      "refs": {
        "DescribeInstancesHealthRequest$AttributeNames": "<p>Specifies the response elements you wish to receive. To retrieve all attributes, set to <code>All</code>. If no attribute names are specified, returns a list of instances.</p>"
      }
    },
    "InsufficientPrivilegesException": {
      "base": "<p>The specified account does not have sufficient privileges for one of more AWS services.</p>",
      "refs": {
      }
    },
    "Integer": {
      "base": null,
      "refs": {
        "DescribeEnvironmentManagedActionHistoryRequest$MaxItems": "<p>The maximum number of items to return for a single request.</p>",
        "Listener$Port": "<p>The port that is used by the Listener.</p>"
      }
    },
    "InvalidRequestException": {
      "base": "<p>One or more input parameters is not valid. Please correct the input parameters and try the operation again.</p>",
      "refs": {
      }
    },
    "Latency": {
      "base": "<p>Represents the average latency for the slowest X percent of requests over the last 10 seconds.</p>",
      "refs": {
        "ApplicationMetrics$Latency": "<p>Represents the average latency for the slowest X percent of requests over the last 10 seconds. Latencies are in seconds with one millisecond resolution.</p>"
      }
    },
    "LaunchConfiguration": {
      "base": "<p>Describes an Auto Scaling launch configuration.</p>",
      "refs": {
        "LaunchConfigurationList$member": null
      }
    },
    "LaunchConfigurationList": {
      "base": null,
      "refs": {
        "EnvironmentResourceDescription$LaunchConfigurations": "<p>The Auto Scaling launch configurations in use by this environment.</p>"
      }
    },
    "LaunchedAt": {
      "base": null,
      "refs": {
        "SingleInstanceHealth$LaunchedAt": "<p>The time at which the EC2 instance was launched.</p>"
      }
    },
    "ListAvailableSolutionStacksResultMessage": {
      "base": "<p>A list of available AWS Elastic Beanstalk solution stacks.</p>",
      "refs": {
      }
    },
    "ListPlatformVersionsRequest": {
      "base": null,
      "refs": {
      }
    },
    "ListPlatformVersionsResult": {
      "base": null,
      "refs": {
      }
    },
    "Listener": {
      "base": "<p>Describes the properties of a Listener for the LoadBalancer.</p>",
      "refs": {
        "LoadBalancerListenersDescription$member": null
      }
    },
    "LoadAverage": {
      "base": null,
      "refs": {
        "SystemStatus$LoadAverage": "<p>Load average in the last 1-minute, 5-minute, and 15-minute periods. For more information, see <a href=\"http://docs.aws.amazon.com/elasticbeanstalk/latest/dg/health-enhanced-metrics.html#health-enhanced-metrics-os\">Operating System Metrics</a>.</p>"
      }
    },
    "LoadAverageValue": {
      "base": null,
      "refs": {
        "LoadAverage$member": null
      }
    },
    "LoadBalancer": {
      "base": "<p>Describes a LoadBalancer.</p>",
      "refs": {
        "LoadBalancerList$member": null
      }
    },
    "LoadBalancerDescription": {
      "base": "<p>Describes the details of a LoadBalancer.</p>",
      "refs": {
        "EnvironmentResourcesDescription$LoadBalancer": "<p>Describes the LoadBalancer.</p>"
      }
    },
    "LoadBalancerList": {
      "base": null,
      "refs": {
        "EnvironmentResourceDescription$LoadBalancers": "<p>The LoadBalancers in use by this environment.</p>"
      }
    },
    "LoadBalancerListenersDescription": {
      "base": null,
      "refs": {
        "LoadBalancerDescription$Listeners": "<p>A list of Listeners used by the LoadBalancer.</p>"
      }
    },
    "Maintainer": {
      "base": null,
      "refs": {
        "PlatformDescription$Maintainer": "<p>Information about the maintainer of the platform.</p>"
      }
    },
    "ManagedAction": {
      "base": "<p>The record of an upcoming or in-progress managed action.</p>",
      "refs": {
        "ManagedActions$member": null
      }
    },
    "ManagedActionHistoryItem": {
      "base": "<p>The record of a completed or failed managed action.</p>",
      "refs": {
        "ManagedActionHistoryItems$member": null
      }
    },
    "ManagedActionHistoryItems": {
      "base": null,
      "refs": {
        "DescribeEnvironmentManagedActionHistoryResult$ManagedActionHistoryItems": "<p>A list of completed and failed managed actions.</p>"
      }
    },
    "ManagedActionInvalidStateException": {
      "base": "<p>Cannot modify the managed action in its current state.</p>",
      "refs": {
      }
    },
    "ManagedActions": {
      "base": null,
      "refs": {
        "DescribeEnvironmentManagedActionsResult$ManagedActions": "<p>A list of upcoming and in-progress managed actions.</p>"
      }
    },
    "MaxAgeRule": {
      "base": "<p>A lifecycle rule that deletes application versions after the specified number of days.</p>",
      "refs": {
        "ApplicationVersionLifecycleConfig$MaxAgeRule": "<p>Specify a max age rule to restrict the length of time that application versions are retained for an application.</p>"
      }
    },
    "MaxCountRule": {
      "base": "<p>A lifecycle rule that deletes the oldest application version when the maximum count is exceeded.</p>",
      "refs": {
        "ApplicationVersionLifecycleConfig$MaxCountRule": "<p>Specify a max count rule to restrict the number of application versions that are retained for an application.</p>"
      }
    },
    "MaxRecords": {
      "base": null,
      "refs": {
        "DescribeApplicationVersionsMessage$MaxRecords": "<p>Specify a maximum number of application versions to paginate in the request.</p>",
        "DescribeEventsMessage$MaxRecords": "<p>Specifies the maximum number of events that can be returned, beginning with the most recent event.</p>"
      }
    },
    "Message": {
      "base": null,
      "refs": {
        "EnvironmentInfoDescription$Message": "<p>The retrieved information.</p>"
      }
    },
    "NextToken": {
      "base": null,
      "refs": {
        "DescribeInstancesHealthRequest$NextToken": "<p>Specify the pagination token returned by a previous call.</p>",
        "DescribeInstancesHealthResult$NextToken": "<p>Pagination token for the next page of results, if available.</p>"
      }
    },
    "NonEmptyString": {
      "base": null,
      "refs": {
        "BuildConfiguration$CodeBuildServiceRole": "<p>The Amazon Resource Name (ARN) of the AWS Identity and Access Management (IAM) role that enables AWS CodeBuild to interact with dependent AWS services on behalf of the AWS account.</p>",
        "BuildConfiguration$Image": "<p>The ID of the Docker image to use for this build project.</p>"
      }
    },
    "NullableDouble": {
      "base": null,
      "refs": {
        "CPUUtilization$User": "<p>Percentage of time that the CPU has spent in the <code>User</code> state over the last 10 seconds.</p>",
        "CPUUtilization$Nice": "<p>Percentage of time that the CPU has spent in the <code>Nice</code> state over the last 10 seconds.</p>",
        "CPUUtilization$System": "<p>Percentage of time that the CPU has spent in the <code>System</code> state over the last 10 seconds.</p>",
        "CPUUtilization$Idle": "<p>Percentage of time that the CPU has spent in the <code>Idle</code> state over the last 10 seconds.</p>",
        "CPUUtilization$IOWait": "<p>Percentage of time that the CPU has spent in the <code>I/O Wait</code> state over the last 10 seconds.</p>",
        "CPUUtilization$IRQ": "<p>Percentage of time that the CPU has spent in the <code>IRQ</code> state over the last 10 seconds.</p>",
        "CPUUtilization$SoftIRQ": "<p>Percentage of time that the CPU has spent in the <code>SoftIRQ</code> state over the last 10 seconds.</p>",
        "Latency$P999": "<p>The average latency for the slowest 0.1 percent of requests over the last 10 seconds.</p>",
        "Latency$P99": "<p>The average latency for the slowest 1 percent of requests over the last 10 seconds.</p>",
        "Latency$P95": "<p>The average latency for the slowest 5 percent of requests over the last 10 seconds.</p>",
        "Latency$P90": "<p>The average latency for the slowest 10 percent of requests over the last 10 seconds.</p>",
        "Latency$P85": "<p>The average latency for the slowest 15 percent of requests over the last 10 seconds.</p>",
        "Latency$P75": "<p>The average latency for the slowest 25 percent of requests over the last 10 seconds.</p>",
        "Latency$P50": "<p>The average latency for the slowest 50 percent of requests over the last 10 seconds.</p>",
        "Latency$P10": "<p>The average latency for the slowest 90 percent of requests over the last 10 seconds.</p>"
      }
    },
    "NullableInteger": {
      "base": null,
      "refs": {
        "ApplicationMetrics$Duration": "<p>The amount of time that the metrics cover (usually 10 seconds). For example, you might have 5 requests (<code>request_count</code>) within the most recent time slice of 10 seconds (<code>duration</code>).</p>",
        "InstanceHealthSummary$NoData": "<p> <b>Grey.</b> AWS Elastic Beanstalk and the health agent are reporting no data on an instance.</p>",
        "InstanceHealthSummary$Unknown": "<p> <b>Grey.</b> AWS Elastic Beanstalk and the health agent are reporting an insufficient amount of data on an instance.</p>",
        "InstanceHealthSummary$Pending": "<p> <b>Grey.</b> An operation is in progress on an instance within the command timeout.</p>",
        "InstanceHealthSummary$Ok": "<p> <b>Green.</b> An instance is passing health checks and the health agent is not reporting any problems.</p>",
        "InstanceHealthSummary$Info": "<p> <b>Green.</b> An operation is in progress on an instance.</p>",
        "InstanceHealthSummary$Warning": "<p> <b>Yellow.</b> The health agent is reporting a moderate number of request failures or other issues for an instance or environment.</p>",
        "InstanceHealthSummary$Degraded": "<p> <b>Red.</b> The health agent is reporting a high number of request failures or other issues for an instance or environment.</p>",
        "InstanceHealthSummary$Severe": "<p> <b>Red.</b> The health agent is reporting a very high number of request failures or other issues for an instance or environment.</p>",
        "StatusCodes$Status2xx": "<p>The percentage of requests over the last 10 seconds that resulted in a 2xx (200, 201, etc.) status code.</p>",
        "StatusCodes$Status3xx": "<p>The percentage of requests over the last 10 seconds that resulted in a 3xx (300, 301, etc.) status code.</p>",
        "StatusCodes$Status4xx": "<p>The percentage of requests over the last 10 seconds that resulted in a 4xx (400, 401, etc.) status code.</p>",
        "StatusCodes$Status5xx": "<p>The percentage of requests over the last 10 seconds that resulted in a 5xx (500, 501, etc.) status code.</p>"
      }
    },
    "NullableLong": {
      "base": null,
      "refs": {
        "Deployment$DeploymentId": "<p>The ID of the deployment. This number increases by one each time that you deploy source code or change instance configuration settings.</p>"
      }
    },
    "OperatingSystemName": {
      "base": null,
      "refs": {
        "PlatformDescription$OperatingSystemName": "<p>The operating system used by the platform.</p>",
        "PlatformSummary$OperatingSystemName": "<p>The operating system used by the platform.</p>"
      }
    },
    "OperatingSystemVersion": {
      "base": null,
      "refs": {
        "PlatformDescription$OperatingSystemVersion": "<p>The version of the operating system used by the platform.</p>",
        "PlatformSummary$OperatingSystemVersion": "<p>The version of the operating system used by the platform.</p>"
      }
    },
    "OperationInProgressException": {
      "base": "<p>Unable to perform the specified operation because another operation that effects an element in this activity is already in progress.</p>",
      "refs": {
      }
    },
    "OptionNamespace": {
      "base": null,
      "refs": {
        "ConfigurationOptionDescription$Namespace": "<p>A unique namespace identifying the option's associated AWS resource.</p>",
        "ConfigurationOptionSetting$Namespace": "<p>A unique namespace identifying the option's associated AWS resource.</p>",
        "OptionSpecification$Namespace": "<p>A unique namespace identifying the option's associated AWS resource.</p>",
        "ValidationMessage$Namespace": "<p>The namespace to which the option belongs.</p>"
      }
    },
    "OptionRestrictionMaxLength": {
      "base": null,
      "refs": {
        "ConfigurationOptionDescription$MaxLength": "<p>If specified, the configuration option must be a string value no longer than this value.</p>"
      }
    },
    "OptionRestrictionMaxValue": {
      "base": null,
      "refs": {
        "ConfigurationOptionDescription$MaxValue": "<p>If specified, the configuration option must be a numeric value less than this value.</p>"
      }
    },
    "OptionRestrictionMinValue": {
      "base": null,
      "refs": {
        "ConfigurationOptionDescription$MinValue": "<p>If specified, the configuration option must be a numeric value greater than this value.</p>"
      }
    },
    "OptionRestrictionRegex": {
      "base": "<p>A regular expression representing a restriction on a string configuration option value.</p>",
      "refs": {
        "ConfigurationOptionDescription$Regex": "<p>If specified, the configuration option must be a string value that satisfies this regular expression.</p>"
      }
    },
    "OptionSpecification": {
      "base": "<p>A specification identifying an individual configuration option.</p>",
      "refs": {
        "OptionsSpecifierList$member": null
      }
    },
    "OptionsSpecifierList": {
      "base": null,
      "refs": {
        "CreateEnvironmentMessage$OptionsToRemove": "<p>A list of custom user-defined configuration options to remove from the configuration set for this new environment.</p>",
        "DescribeConfigurationOptionsMessage$Options": "<p>If specified, restricts the descriptions to only the specified options.</p>",
        "UpdateConfigurationTemplateMessage$OptionsToRemove": "<p>A list of configuration options to remove from the configuration set.</p> <p> Constraint: You can remove only <code>UserDefined</code> configuration options. </p>",
        "UpdateEnvironmentMessage$OptionsToRemove": "<p>A list of custom user-defined configuration options to remove from the configuration set for this environment.</p>"
      }
    },
    "PlatformArn": {
      "base": null,
      "refs": {
        "ConfigurationOptionsDescription$PlatformArn": "<p>The ARN of the custom platform.</p>",
        "ConfigurationSettingsDescription$PlatformArn": "<p>The ARN of the custom platform.</p>",
        "CreateConfigurationTemplateMessage$PlatformArn": "<p>The ARN of the custome platform.</p>",
        "CreateEnvironmentMessage$PlatformArn": "<p>The ARN of the custom platform.</p>",
        "DeletePlatformVersionRequest$PlatformArn": "<p>The ARN of the version of the custom platform.</p>",
        "DescribeConfigurationOptionsMessage$PlatformArn": "<p>The ARN of the custom platform.</p>",
        "DescribeEventsMessage$PlatformArn": "<p>The ARN of the version of the custom platform.</p>",
        "DescribePlatformVersionRequest$PlatformArn": "<p>The ARN of the version of the platform.</p>",
        "EnvironmentDescription$PlatformArn": "<p>The ARN of the custom platform.</p>",
        "EventDescription$PlatformArn": "<p>The ARN of the custom platform.</p>",
        "PlatformDescription$PlatformArn": "<p>The ARN of the platform.</p>",
        "PlatformSummary$PlatformArn": "<p>The ARN of the platform.</p>",
        "UpdateEnvironmentMessage$PlatformArn": "<p>The ARN of the platform, if used.</p>"
      }
    },
    "PlatformCategory": {
      "base": null,
      "refs": {
        "PlatformDescription$PlatformCategory": "<p>The category of the platform.</p>",
        "PlatformSummary$PlatformCategory": "<p>The category of platform.</p>"
      }
    },
    "PlatformDescription": {
      "base": "<p>Detailed information about a platform.</p>",
      "refs": {
        "DescribePlatformVersionResult$PlatformDescription": "<p>Detailed information about the version of the platform.</p>"
      }
    },
    "PlatformFilter": {
      "base": "<p>Specify criteria to restrict the results when listing custom platforms.</p> <p>The filter is evaluated as the expression:</p> <p> <code>Type</code> <code>Operator</code> <code>Values[i]</code> </p>",
      "refs": {
        "PlatformFilters$member": null
      }
    },
    "PlatformFilterOperator": {
      "base": null,
      "refs": {
        "PlatformFilter$Operator": "<p>The operator to apply to the <code>Type</code> with each of the <code>Values</code>.</p> <p> Valid Values: <code>=</code> (equal to) | <code>!=</code> (not equal to) | <code>&lt;</code> (less than) | <code>&lt;=</code> (less than or equal to) | <code>&gt;</code> (greater than) | <code>&gt;=</code> (greater than or equal to) | <code>contains</code> | <code>begins_with</code> | <code>ends_with</code> </p>"
      }
    },
    "PlatformFilterType": {
      "base": null,
      "refs": {
        "PlatformFilter$Type": "<p>The custom platform attribute to which the filter values are applied.</p> <p>Valid Values: <code>PlatformName</code> | <code>PlatformVersion</code> | <code>PlatformStatus</code> | <code>PlatformOwner</code> </p>"
      }
    },
    "PlatformFilterValue": {
      "base": null,
      "refs": {
        "PlatformFilterValueList$member": null
      }
    },
    "PlatformFilterValueList": {
      "base": null,
      "refs": {
        "PlatformFilter$Values": "<p>The list of values applied to the custom platform attribute.</p>"
      }
    },
    "PlatformFilters": {
      "base": null,
      "refs": {
        "ListPlatformVersionsRequest$Filters": "<p>List only the platforms where the platform member value relates to one of the supplied values.</p>"
      }
    },
    "PlatformFramework": {
      "base": "<p>A framework supported by the custom platform.</p>",
      "refs": {
        "PlatformFrameworks$member": null
      }
    },
    "PlatformFrameworks": {
      "base": null,
      "refs": {
        "PlatformDescription$Frameworks": "<p>The frameworks supported by the platform.</p>"
      }
    },
    "PlatformMaxRecords": {
      "base": null,
      "refs": {
        "ListPlatformVersionsRequest$MaxRecords": "<p>The maximum number of platform values returned in one call.</p>"
      }
    },
    "PlatformName": {
      "base": null,
      "refs": {
        "CreatePlatformVersionRequest$PlatformName": "<p>The name of your custom platform.</p>",
        "PlatformDescription$PlatformName": "<p>The name of the platform.</p>"
      }
    },
    "PlatformOwner": {
      "base": null,
      "refs": {
        "PlatformDescription$PlatformOwner": "<p>The AWS account ID of the person who created the platform.</p>",
        "PlatformSummary$PlatformOwner": "<p>The AWS account ID of the person who created the platform.</p>"
      }
    },
    "PlatformProgrammingLanguage": {
      "base": "<p>A programming language supported by the platform.</p>",
      "refs": {
        "PlatformProgrammingLanguages$member": null
      }
    },
    "PlatformProgrammingLanguages": {
      "base": null,
      "refs": {
        "PlatformDescription$ProgrammingLanguages": "<p>The programming languages supported by the platform.</p>"
      }
    },
    "PlatformStatus": {
      "base": null,
      "refs": {
        "PlatformDescription$PlatformStatus": "<p>The status of the platform.</p>",
        "PlatformSummary$PlatformStatus": "<p>The status of the platform. You can create an environment from the platform once it is ready.</p>"
      }
    },
    "PlatformSummary": {
      "base": "<p>Detailed information about a platform.</p>",
      "refs": {
        "CreatePlatformVersionResult$PlatformSummary": "<p>Detailed information about the new version of the custom platform.</p>",
        "DeletePlatformVersionResult$PlatformSummary": "<p>Detailed information about the version of the custom platform.</p>",
        "PlatformSummaryList$member": null
      }
    },
    "PlatformSummaryList": {
      "base": null,
      "refs": {
        "ListPlatformVersionsResult$PlatformSummaryList": "<p>Detailed information about the platforms.</p>"
      }
    },
    "PlatformVersion": {
      "base": null,
      "refs": {
        "CreatePlatformVersionRequest$PlatformVersion": "<p>The number, such as 1.0.2, for the new platform version.</p>",
        "PlatformDescription$PlatformVersion": "<p>The version of the platform.</p>"
      }
    },
    "PlatformVersionStillReferencedException": {
      "base": "<p>You cannot delete the platform version because there are still environments running on it.</p>",
      "refs": {
      }
    },
    "Queue": {
      "base": "<p>Describes a queue.</p>",
      "refs": {
        "QueueList$member": null
      }
    },
    "QueueList": {
      "base": null,
      "refs": {
        "EnvironmentResourceDescription$Queues": "<p>The queues used by this environment.</p>"
      }
    },
    "RebuildEnvironmentMessage": {
      "base": "<p/>",
      "refs": {
      }
    },
    "RefreshedAt": {
      "base": null,
      "refs": {
        "DescribeEnvironmentHealthResult$RefreshedAt": "<p>The date and time that the health information was retrieved.</p>",
        "DescribeInstancesHealthResult$RefreshedAt": "<p>The date and time that the health information was retrieved.</p>"
      }
    },
    "RegexLabel": {
      "base": null,
      "refs": {
        "OptionRestrictionRegex$Label": "<p>A unique name representing this regular expression.</p>"
      }
    },
    "RegexPattern": {
      "base": null,
      "refs": {
        "OptionRestrictionRegex$Pattern": "<p>The regular expression pattern that a string configuration option value with this restriction must match.</p>"
      }
    },
    "RequestCount": {
      "base": null,
      "refs": {
        "ApplicationMetrics$RequestCount": "<p>Average number of requests handled by the web server per second over the last 10 seconds.</p>"
      }
    },
    "RequestEnvironmentInfoMessage": {
      "base": "<p>Request to retrieve logs from an environment and store them in your Elastic Beanstalk storage bucket.</p>",
      "refs": {
      }
    },
    "RequestId": {
      "base": null,
      "refs": {
        "DescribeEventsMessage$RequestId": "<p>If specified, AWS Elastic Beanstalk restricts the described events to include only those associated with this request ID.</p>",
        "EventDescription$RequestId": "<p>The web service request ID for the activity of this event.</p>"
      }
    },
    "ResourceId": {
      "base": null,
      "refs": {
        "AutoScalingGroup$Name": "<p>The name of the <code>AutoScalingGroup</code> . </p>",
        "Instance$Id": "<p>The ID of the Amazon EC2 instance.</p>",
        "LaunchConfiguration$Name": "<p>The name of the launch configuration.</p>",
        "LoadBalancer$Name": "<p>The name of the LoadBalancer.</p>",
        "Trigger$Name": "<p>The name of the trigger.</p>"
      }
    },
    "ResourceName": {
      "base": null,
      "refs": {
        "ConfigurationOptionSetting$ResourceName": "<p>A unique resource name for a time-based scaling configuration option.</p>",
        "OptionSpecification$ResourceName": "<p>A unique resource name for a time-based scaling configuration option.</p>"
      }
    },
    "RestartAppServerMessage": {
      "base": "<p/>",
      "refs": {
      }
    },
    "RetrieveEnvironmentInfoMessage": {
      "base": "<p>Request to download logs retrieved with <a>RequestEnvironmentInfo</a>.</p>",
      "refs": {
      }
    },
    "RetrieveEnvironmentInfoResultMessage": {
      "base": "<p>Result message containing a description of the requested environment info.</p>",
      "refs": {
      }
    },
    "S3Bucket": {
      "base": null,
      "refs": {
        "CreateStorageLocationResultMessage$S3Bucket": "<p>The name of the Amazon S3 bucket created.</p>",
        "S3Location$S3Bucket": "<p>The Amazon S3 bucket where the data is located.</p>"
      }
    },
    "S3Key": {
      "base": null,
      "refs": {
        "S3Location$S3Key": "<p>The Amazon S3 key where the data is located.</p>"
      }
    },
    "S3Location": {
      "base": "<p>The bucket and key of an item stored in Amazon S3.</p>",
      "refs": {
        "ApplicationVersionDescription$SourceBundle": "<p>The storage location of the application version's source bundle in Amazon S3.</p>",
<<<<<<< HEAD
        "CreateApplicationVersionMessage$SourceBundle": "<p>The Amazon S3 bucket and key that identify the location of the source bundle for this version.</p> <note> <p>The Amazon S3 bucket must be in the same region as the environment.</p> </note> <p>Specify a source bundle in S3 or a commit in an AWS CodeCommit repository (with <code>SourceBuildInformation</code>), but not both. If neither <code>SourceBundle</code> nor <code>SourceBuildInformation</code> are provided, Elastic Beanstalk uses a sample application.</p>"
=======
        "CreateApplicationVersionMessage$SourceBundle": "<p>The Amazon S3 bucket and key that identify the location of the source bundle for this version.</p> <note> <p>The Amazon S3 bucket must be in the same region as the environment.</p> </note> <p>Specify a source bundle in S3 or a commit in an AWS CodeCommit repository (with <code>SourceBuildInformation</code>), but not both. If neither <code>SourceBundle</code> nor <code>SourceBuildInformation</code> are provided, Elastic Beanstalk uses a sample application.</p>",
        "CreatePlatformVersionRequest$PlatformDefinitionBundle": "<p>The location of the platform definition archive in Amazon S3.</p>"
>>>>>>> 45247285
      }
    },
    "S3LocationNotInServiceRegionException": {
      "base": "<p>The specified S3 bucket does not belong to the S3 region in which the service is running. The following regions are supported:</p> <ul> <li> <p>IAD/us-east-1</p> </li> <li> <p>PDX/us-west-2</p> </li> <li> <p>DUB/eu-west-1</p> </li> </ul>",
      "refs": {
      }
    },
    "S3SubscriptionRequiredException": {
      "base": "<p>The specified account does not have a subscription to Amazon S3.</p>",
      "refs": {
      }
    },
    "SampleTimestamp": {
      "base": null,
      "refs": {
        "EnvironmentInfoDescription$SampleTimestamp": "<p>The time stamp when this information was retrieved.</p>"
      }
    },
    "SingleInstanceHealth": {
      "base": "<p>Detailed health information about an Amazon EC2 instance in your Elastic Beanstalk environment.</p>",
      "refs": {
        "InstanceHealthList$member": null
      }
    },
    "SolutionStackDescription": {
      "base": "<p>Describes the solution stack.</p>",
      "refs": {
        "AvailableSolutionStackDetailsList$member": null
      }
    },
    "SolutionStackFileTypeList": {
      "base": null,
      "refs": {
        "SolutionStackDescription$PermittedFileTypes": "<p>The permitted file types allowed for a solution stack.</p>"
      }
    },
    "SolutionStackName": {
      "base": null,
      "refs": {
        "AvailableSolutionStackNamesList$member": null,
        "ConfigurationOptionsDescription$SolutionStackName": "<p>The name of the solution stack these configuration options belong to.</p>",
        "ConfigurationSettingsDescription$SolutionStackName": "<p>The name of the solution stack this configuration set uses.</p>",
        "CreateConfigurationTemplateMessage$SolutionStackName": "<p>The name of the solution stack used by this configuration. The solution stack specifies the operating system, architecture, and application server for a configuration template. It determines the set of configuration options as well as the possible and default values.</p> <p> Use <a>ListAvailableSolutionStacks</a> to obtain a list of available solution stacks. </p> <p> A solution stack name or a source configuration parameter must be specified, otherwise AWS Elastic Beanstalk returns an <code>InvalidParameterValue</code> error. </p> <p>If a solution stack name is not specified and the source configuration parameter is specified, AWS Elastic Beanstalk uses the same solution stack as the source configuration template.</p>",
        "CreateEnvironmentMessage$SolutionStackName": "<p>This is an alternative to specifying a template name. If specified, AWS Elastic Beanstalk sets the configuration values to the default values associated with the specified solution stack.</p>",
        "DescribeConfigurationOptionsMessage$SolutionStackName": "<p>The name of the solution stack whose configuration options you want to describe.</p>",
        "EnvironmentDescription$SolutionStackName": "<p> The name of the <code>SolutionStack</code> deployed with this environment. </p>",
        "PlatformDescription$SolutionStackName": "<p>The name of the solution stack used by the platform.</p>",
        "SolutionStackDescription$SolutionStackName": "<p>The name of the solution stack.</p>",
        "UpdateEnvironmentMessage$SolutionStackName": "<p>This specifies the platform version that the environment will run after the environment is updated.</p>"
      }
    },
    "SourceBuildInformation": {
      "base": "<p>Location of the source code for an application version.</p>",
      "refs": {
        "ApplicationVersionDescription$SourceBuildInformation": "<p>If the version's source code was retrieved from AWS CodeCommit, the location of the source code for the application version.</p>",
        "CreateApplicationVersionMessage$SourceBuildInformation": "<p>Specify a commit in an AWS CodeCommit Git repository to use as the source code for the application version.</p>"
      }
    },
    "SourceBundleDeletionException": {
      "base": "<p>Unable to delete the Amazon S3 source bundle associated with the application version. The application version was deleted successfully.</p>",
      "refs": {
      }
    },
    "SourceConfiguration": {
      "base": "<p>A specification for an environment configuration</p>",
      "refs": {
        "CreateConfigurationTemplateMessage$SourceConfiguration": "<p>If specified, AWS Elastic Beanstalk uses the configuration values from the specified configuration template to create a new configuration.</p> <p> Values specified in the <code>OptionSettings</code> parameter of this call overrides any values obtained from the <code>SourceConfiguration</code>. </p> <p> If no configuration template is found, returns an <code>InvalidParameterValue</code> error. </p> <p> Constraint: If both the solution stack name parameter and the source configuration parameters are specified, the solution stack of the source configuration template must match the specified solution stack name or else AWS Elastic Beanstalk returns an <code>InvalidParameterCombination</code> error. </p>"
      }
    },
    "SourceLocation": {
      "base": null,
      "refs": {
        "SourceBuildInformation$SourceLocation": "<p>The location of the source code, as a formatted string, depending on the value of <code>SourceRepository</code> </p> <ul> <li> <p>For <code>CodeCommit</code>, the format is the repository name and commit ID, separated by a forward slash. For example, <code>my-git-repo/265cfa0cf6af46153527f55d6503ec030551f57a</code>.</p> </li> <li> <p>For <code>S3</code>, the format is the S3 bucket name and object key, separated by a forward slash. For example, <code>my-s3-bucket/Folders/my-source-file</code>.</p> </li> </ul>"
      }
    },
    "SourceRepository": {
      "base": null,
      "refs": {
        "SourceBuildInformation$SourceRepository": "<p>Location where the repository is stored.</p> <ul> <li> <p> <code>CodeCommit</code> </p> </li> <li> <p> <code>S3</code> </p> </li> </ul>"
      }
    },
    "SourceType": {
      "base": null,
      "refs": {
        "SourceBuildInformation$SourceType": "<p>The type of repository.</p> <ul> <li> <p> <code>Git</code> </p> </li> <li> <p> <code>Zip</code> </p> </li> </ul>"
      }
    },
    "StatusCodes": {
      "base": "<p>Represents the percentage of requests over the last 10 seconds that resulted in each type of status code response. For more information, see <a href=\"http://www.w3.org/Protocols/rfc2616/rfc2616-sec10.html\">Status Code Definitions</a>.</p>",
      "refs": {
        "ApplicationMetrics$StatusCodes": "<p>Represents the percentage of requests over the last 10 seconds that resulted in each type of status code response.</p>"
      }
    },
    "String": {
      "base": null,
      "refs": {
        "ApplicationResourceLifecycleConfig$ServiceRole": "<p>The ARN of an IAM service role that Elastic Beanstalk has permission to assume.</p>",
        "ApplicationVersionDescription$BuildArn": "<p>Reference to the artifact from the AWS CodeBuild build.</p>",
        "ApplyEnvironmentManagedActionRequest$EnvironmentName": "<p>The name of the target environment.</p>",
        "ApplyEnvironmentManagedActionRequest$EnvironmentId": "<p>The environment ID of the target environment.</p>",
        "ApplyEnvironmentManagedActionRequest$ActionId": "<p>The action ID of the scheduled managed action to execute.</p>",
        "ApplyEnvironmentManagedActionResult$ActionId": "<p>The action ID of the managed action.</p>",
        "ApplyEnvironmentManagedActionResult$ActionDescription": "<p>A description of the managed action.</p>",
        "ApplyEnvironmentManagedActionResult$Status": "<p>The status of the managed action.</p>",
        "BuildConfiguration$ArtifactName": "<p>The name of the artifact of the CodeBuild build. If provided, Elastic Beanstalk stores the build artifact in the S3 location <i>S3-bucket</i>/resources/<i>application-name</i>/codebuild/codebuild-<i>version-label</i>-<i>artifact-name</i>.zip. If not provided, Elastic Beanstalk stores the build artifact in the S3 location <i>S3-bucket</i>/resources/<i>application-name</i>/codebuild/codebuild-<i>version-label</i>.zip. </p>",
        "Deployment$VersionLabel": "<p>The version label of the application version in the deployment.</p>",
        "Deployment$Status": "<p>The status of the deployment:</p> <ul> <li> <p> <code>In Progress</code> : The deployment is in progress.</p> </li> <li> <p> <code>Deployed</code> : The deployment succeeded.</p> </li> <li> <p> <code>Failed</code> : The deployment failed.</p> </li> </ul>",
        "DescribeEnvironmentHealthResult$HealthStatus": "<p>The <a href=\"http://docs.aws.amazon.com/elasticbeanstalk/latest/dg/health-enhanced-status.html\">health status</a> of the environment. For example, <code>Ok</code>.</p>",
        "DescribeEnvironmentHealthResult$Color": "<p>The <a href=\"http://docs.aws.amazon.com/elasticbeanstalk/latest/dg/health-enhanced-status.html\">health color</a> of the environment.</p>",
        "DescribeEnvironmentManagedActionHistoryRequest$NextToken": "<p>The pagination token returned by a previous request.</p>",
        "DescribeEnvironmentManagedActionHistoryResult$NextToken": "<p>A pagination token that you pass to <a>DescribeEnvironmentManagedActionHistory</a> to get the next page of results.</p>",
        "DescribeEnvironmentManagedActionsRequest$EnvironmentName": "<p>The name of the target environment.</p>",
        "DescribeEnvironmentManagedActionsRequest$EnvironmentId": "<p>The environment ID of the target environment.</p>",
        "EnvironmentLink$LinkName": "<p>The name of the link.</p>",
        "EnvironmentLink$EnvironmentName": "<p>The name of the linked environment (the dependency).</p>",
        "EnvironmentTier$Name": "<p>The name of this environment tier.</p>",
        "EnvironmentTier$Type": "<p>The type of this environment tier.</p>",
        "EnvironmentTier$Version": "<p>The version of this environment tier.</p>",
        "Listener$Protocol": "<p>The protocol that is used by the Listener.</p>",
        "LoadBalancerDescription$LoadBalancerName": "<p>The name of the LoadBalancer.</p>",
        "LoadBalancerDescription$Domain": "<p>The domain name of the LoadBalancer.</p>",
        "ManagedAction$ActionId": "<p>A unique identifier for the managed action.</p>",
        "ManagedAction$ActionDescription": "<p>A description of the managed action.</p>",
        "ManagedActionHistoryItem$ActionId": "<p>A unique identifier for the managed action.</p>",
        "ManagedActionHistoryItem$ActionDescription": "<p>A description of the managed action.</p>",
        "ManagedActionHistoryItem$FailureDescription": "<p>If the action failed, a description of the failure.</p>",
        "PlatformFramework$Name": "<p>The name of the framework.</p>",
        "PlatformFramework$Version": "<p>The version of the framework.</p>",
        "PlatformProgrammingLanguage$Name": "<p>The name of the programming language.</p>",
        "PlatformProgrammingLanguage$Version": "<p>The version of the programming language.</p>",
        "Queue$Name": "<p>The name of the queue.</p>",
        "Queue$URL": "<p>The URL of the queue.</p>",
        "SingleInstanceHealth$HealthStatus": "<p>Returns the health status of the specified instance. For more information, see <a href=\"http://docs.aws.amazon.com/elasticbeanstalk/latest/dg/health-enhanced-status.html\">Health Colors and Statuses</a>.</p>",
        "SingleInstanceHealth$Color": "<p>Represents the color indicator that gives you information about the health of the EC2 instance. For more information, see <a href=\"http://docs.aws.amazon.com/elasticbeanstalk/latest/dg/health-enhanced-status.html\">Health Colors and Statuses</a>.</p>",
        "SingleInstanceHealth$AvailabilityZone": "<p>The availability zone in which the instance runs.</p>",
        "SingleInstanceHealth$InstanceType": "<p>The instance's type.</p>"
      }
    },
    "SupportedAddon": {
      "base": null,
      "refs": {
        "SupportedAddonList$member": null
      }
    },
    "SupportedAddonList": {
      "base": null,
      "refs": {
        "PlatformDescription$SupportedAddonList": "<p>The additions supported by the platform.</p>",
        "PlatformSummary$SupportedAddonList": "<p>The additions associated with the platform.</p>"
      }
    },
    "SupportedTier": {
      "base": null,
      "refs": {
        "SupportedTierList$member": null
      }
    },
    "SupportedTierList": {
      "base": null,
      "refs": {
        "PlatformDescription$SupportedTierList": "<p>The tiers supported by the platform.</p>",
        "PlatformSummary$SupportedTierList": "<p>The tiers in which the platform runs.</p>"
      }
    },
    "SwapEnvironmentCNAMEsMessage": {
      "base": "<p>Swaps the CNAMEs of two environments.</p>",
      "refs": {
      }
    },
    "SystemStatus": {
      "base": "<p>CPU utilization and load average metrics for an Amazon EC2 instance.</p>",
      "refs": {
        "SingleInstanceHealth$System": "<p>Operating system metrics from the instance.</p>"
      }
    },
    "Tag": {
      "base": "<p>Describes a tag applied to a resource in an environment.</p>",
      "refs": {
        "Tags$member": null
      }
    },
    "TagKey": {
      "base": null,
      "refs": {
        "Tag$Key": "<p>The key of the tag.</p>"
      }
    },
    "TagValue": {
      "base": null,
      "refs": {
        "Tag$Value": "<p>The value of the tag.</p>"
      }
    },
    "Tags": {
      "base": null,
      "refs": {
        "CreateEnvironmentMessage$Tags": "<p>This specifies the tags applied to resources in the environment.</p>"
      }
    },
    "TerminateEnvForce": {
      "base": null,
      "refs": {
        "DeleteApplicationMessage$TerminateEnvByForce": "<p>When set to true, running environments will be terminated before deleting the application.</p>"
      }
    },
    "TerminateEnvironmentMessage": {
      "base": "<p>Request to terminate an environment.</p>",
      "refs": {
      }
    },
    "TerminateEnvironmentResources": {
      "base": null,
      "refs": {
        "TerminateEnvironmentMessage$TerminateResources": "<p>Indicates whether the associated AWS resources should shut down when the environment is terminated:</p> <ul> <li> <p> <code>true</code>: The specified environment as well as the associated AWS resources, such as Auto Scaling group and LoadBalancer, are terminated.</p> </li> <li> <p> <code>false</code>: AWS Elastic Beanstalk resource management is removed from the environment, but the AWS resources continue to operate.</p> </li> </ul> <p> For more information, see the <a href=\"http://docs.aws.amazon.com/elasticbeanstalk/latest/ug/\"> AWS Elastic Beanstalk User Guide. </a> </p> <p> Default: <code>true</code> </p> <p> Valid Values: <code>true</code> | <code>false</code> </p>"
      }
    },
    "TimeFilterEnd": {
      "base": null,
      "refs": {
        "DescribeEventsMessage$EndTime": "<p> If specified, AWS Elastic Beanstalk restricts the returned descriptions to those that occur up to, but not including, the <code>EndTime</code>. </p>"
      }
    },
    "TimeFilterStart": {
      "base": null,
      "refs": {
        "DescribeEventsMessage$StartTime": "<p>If specified, AWS Elastic Beanstalk restricts the returned descriptions to those that occur on or after this time.</p>"
      }
    },
    "Timestamp": {
      "base": null,
      "refs": {
        "ManagedAction$WindowStartTime": "<p>The start time of the maintenance window in which the managed action will execute.</p>",
        "ManagedActionHistoryItem$ExecutedTime": "<p>The date and time that the action started executing.</p>",
        "ManagedActionHistoryItem$FinishedTime": "<p>The date and time that the action finished executing.</p>"
      }
    },
    "Token": {
      "base": null,
      "refs": {
        "ApplicationVersionDescriptionsMessage$NextToken": "<p>For a paginated request, the token that you can pass in a subsequent request to get the next page.</p>",
        "DescribeApplicationVersionsMessage$NextToken": "<p>Specify a next token to retrieve the next page in a paginated request.</p>",
        "DescribeEventsMessage$NextToken": "<p>Pagination token. If specified, the events return the next batch of results.</p>",
        "EventDescriptionsMessage$NextToken": "<p> If returned, this indicates that there are more results to obtain. Use this token in the next <a>DescribeEvents</a> call to get the next batch of events. </p>",
        "ListPlatformVersionsRequest$NextToken": "<p>The starting index into the remaining list of platforms. Use the <code>NextToken</code> value from a previous <code>ListPlatformVersion</code> call.</p>",
        "ListPlatformVersionsResult$NextToken": "<p>The starting index into the remaining list of platforms. if this value is not <code>null</code>, you can use it in a subsequent <code>ListPlatformVersion</code> call. </p>"
      }
    },
    "TooManyApplicationVersionsException": {
      "base": "<p>The specified account has reached its limit of application versions.</p>",
      "refs": {
      }
    },
    "TooManyApplicationsException": {
      "base": "<p>The specified account has reached its limit of applications.</p>",
      "refs": {
      }
    },
    "TooManyBucketsException": {
      "base": "<p>The specified account has reached its limit of Amazon S3 buckets.</p>",
      "refs": {
      }
    },
    "TooManyConfigurationTemplatesException": {
      "base": "<p>The specified account has reached its limit of configuration templates.</p>",
      "refs": {
      }
    },
    "TooManyEnvironmentsException": {
      "base": "<p>The specified account has reached its limit of environments.</p>",
      "refs": {
      }
    },
    "TooManyPlatformsException": {
      "base": "<p>You have exceeded the maximum number of allowed platforms associated with the account.</p>",
      "refs": {
      }
    },
    "Trigger": {
      "base": "<p>Describes a trigger.</p>",
      "refs": {
        "TriggerList$member": null
      }
    },
    "TriggerList": {
      "base": null,
      "refs": {
        "EnvironmentResourceDescription$Triggers": "<p>The <code>AutoScaling</code> triggers in use by this environment. </p>"
      }
    },
    "UpdateApplicationMessage": {
      "base": "<p>Request to update an application.</p>",
      "refs": {
      }
    },
    "UpdateApplicationResourceLifecycleMessage": {
      "base": null,
      "refs": {
      }
    },
    "UpdateApplicationVersionMessage": {
      "base": "<p/>",
      "refs": {
      }
    },
    "UpdateConfigurationTemplateMessage": {
      "base": "<p>The result message containing the options for the specified solution stack.</p>",
      "refs": {
      }
    },
    "UpdateDate": {
      "base": null,
      "refs": {
        "ApplicationDescription$DateUpdated": "<p>The date when the application was last modified.</p>",
        "ApplicationVersionDescription$DateUpdated": "<p>The last modified date of the application version.</p>",
        "ConfigurationSettingsDescription$DateUpdated": "<p>The date (in UTC time) when this configuration set was last modified.</p>",
        "EnvironmentDescription$DateUpdated": "<p>The last modified date for this environment.</p>",
        "PlatformDescription$DateUpdated": "<p>The date when the platform was last updated.</p>"
      }
    },
    "UpdateEnvironmentMessage": {
      "base": "<p>Request to update an environment.</p>",
      "refs": {
      }
    },
    "UserDefinedOption": {
      "base": null,
      "refs": {
        "ConfigurationOptionDescription$UserDefined": "<p>An indication of whether the user defined this configuration option:</p> <ul> <li> <p> <code>true</code> : This configuration option was defined by the user. It is a valid choice for specifying if this as an <code>Option to Remove</code> when updating configuration settings. </p> </li> <li> <p> <code>false</code> : This configuration was not defined by the user.</p> </li> </ul> <p> Constraint: You can remove only <code>UserDefined</code> options from a configuration. </p> <p> Valid Values: <code>true</code> | <code>false</code> </p>"
      }
    },
    "ValidateConfigurationSettingsMessage": {
      "base": "<p>A list of validation messages for a specified configuration template.</p>",
      "refs": {
      }
    },
    "ValidationMessage": {
      "base": "<p>An error or warning for a desired configuration option value.</p>",
      "refs": {
        "ValidationMessagesList$member": null
      }
    },
    "ValidationMessageString": {
      "base": null,
      "refs": {
        "ValidationMessage$Message": "<p>A message describing the error or warning.</p>"
      }
    },
    "ValidationMessagesList": {
      "base": null,
      "refs": {
        "ConfigurationSettingsValidationMessages$Messages": "<p> A list of <a>ValidationMessage</a>. </p>"
      }
    },
    "ValidationSeverity": {
      "base": null,
      "refs": {
        "ValidationMessage$Severity": "<p>An indication of the severity of this message:</p> <ul> <li> <p> <code>error</code>: This message indicates that this is not a valid setting for an option.</p> </li> <li> <p> <code>warning</code>: This message is providing information you should take into account.</p> </li> </ul>"
      }
    },
    "VersionLabel": {
      "base": null,
      "refs": {
        "ApplicationVersionDescription$VersionLabel": "<p>A unique identifier for the application version.</p>",
        "CreateApplicationVersionMessage$VersionLabel": "<p>A label identifying this version.</p> <p>Constraint: Must be unique per application. If an application version already exists with this label for the specified application, AWS Elastic Beanstalk returns an <code>InvalidParameterValue</code> error. </p>",
        "CreateEnvironmentMessage$VersionLabel": "<p>The name of the application version to deploy.</p> <p> If the specified application has no associated application versions, AWS Elastic Beanstalk <code>UpdateEnvironment</code> returns an <code>InvalidParameterValue</code> error. </p> <p>Default: If not specified, AWS Elastic Beanstalk attempts to launch the sample application in the container.</p>",
        "DeleteApplicationVersionMessage$VersionLabel": "<p>The label of the version to delete.</p>",
        "DescribeEnvironmentsMessage$VersionLabel": "<p>If specified, AWS Elastic Beanstalk restricts the returned descriptions to include only those that are associated with this application version.</p>",
        "DescribeEventsMessage$VersionLabel": "<p>If specified, AWS Elastic Beanstalk restricts the returned descriptions to those associated with this application version.</p>",
        "EnvironmentDescription$VersionLabel": "<p>The application version deployed in this environment.</p>",
        "EventDescription$VersionLabel": "<p>The release label for the application version associated with this event.</p>",
        "UpdateApplicationVersionMessage$VersionLabel": "<p>The name of the version to update.</p> <p>If no application version is found with this label, <code>UpdateApplication</code> returns an <code>InvalidParameterValue</code> error. </p>",
        "UpdateEnvironmentMessage$VersionLabel": "<p>If this parameter is specified, AWS Elastic Beanstalk deploys the named application version to the environment. If no such application version is found, returns an <code>InvalidParameterValue</code> error. </p>",
        "VersionLabels$member": null,
        "VersionLabelsList$member": null
      }
    },
    "VersionLabels": {
      "base": null,
      "refs": {
        "ComposeEnvironmentsMessage$VersionLabels": "<p>A list of version labels, specifying one or more application source bundles that belong to the target application. Each source bundle must include an environment manifest that specifies the name of the environment and the name of the solution stack to use, and optionally can specify environment links to create.</p>"
      }
    },
    "VersionLabelsList": {
      "base": null,
      "refs": {
        "ApplicationDescription$Versions": "<p>The names of the versions for this application.</p>",
        "DescribeApplicationVersionsMessage$VersionLabels": "<p>Specify a version label to show a specific application version.</p>"
<<<<<<< HEAD
=======
      }
    },
    "VirtualizationType": {
      "base": null,
      "refs": {
        "CustomAmi$VirtualizationType": "<p>The type of virtualization used to create the custom AMI.</p>"
>>>>>>> 45247285
      }
    }
  }
}<|MERGE_RESOLUTION|>--- conflicted
+++ resolved
@@ -16,10 +16,7 @@
     "DeleteApplicationVersion": "<p>Deletes the specified version from the specified application.</p> <note> <p>You cannot delete an application version that is associated with a running environment.</p> </note>",
     "DeleteConfigurationTemplate": "<p>Deletes the specified configuration template.</p> <note> <p>When you launch an environment using a configuration template, the environment gets a copy of the template. You can delete or modify the environment's copy of the template without affecting the running environment.</p> </note>",
     "DeleteEnvironmentConfiguration": "<p>Deletes the draft configuration associated with the running environment.</p> <p>Updating a running environment with any configuration changes creates a draft configuration set. You can get the draft configuration using <a>DescribeConfigurationSettings</a> while the update is in progress or if the update fails. The <code>DeploymentStatus</code> for the draft configuration indicates whether the deployment is in process or has failed. The draft configuration remains in existence until it is deleted with this action.</p>",
-<<<<<<< HEAD
-=======
     "DeletePlatformVersion": "<p>Deletes the specified version of a custom platform.</p>",
->>>>>>> 45247285
     "DescribeApplicationVersions": "<p>Retrieve a list of application versions.</p>",
     "DescribeApplications": "<p>Returns the descriptions of existing applications.</p>",
     "DescribeConfigurationOptions": "<p>Describes the configuration options that are used in a particular configuration template or environment, or that a specified solution stack defines. The description includes the values the options, their default values, and an indication of the required action on a running environment if an option value is changed.</p>",
@@ -31,13 +28,9 @@
     "DescribeEnvironments": "<p>Returns descriptions for existing environments.</p>",
     "DescribeEvents": "<p>Returns list of event descriptions matching criteria up to the last 6 weeks.</p> <note> <p>This action returns the most recent 1,000 events from the specified <code>NextToken</code>.</p> </note>",
     "DescribeInstancesHealth": "<p>Retrives detailed information about the health of instances in your AWS Elastic Beanstalk. This operation requires <a href=\"http://docs.aws.amazon.com/elasticbeanstalk/latest/dg/health-enhanced.html\">enhanced health reporting</a>.</p>",
-<<<<<<< HEAD
-    "ListAvailableSolutionStacks": "<p>Returns a list of the available solution stack names.</p>",
-=======
     "DescribePlatformVersion": "<p>Describes the version of the platform.</p>",
     "ListAvailableSolutionStacks": "<p>Returns a list of the available solution stack names, with the public version first and then in reverse chronological order.</p>",
     "ListPlatformVersions": "<p>Lists the available platforms.</p>",
->>>>>>> 45247285
     "RebuildEnvironment": "<p>Deletes and recreates all of the AWS resources (for example: the Auto Scaling group, load balancer, etc.) for a specified environment and forces a restart.</p>",
     "RequestEnvironmentInfo": "<p>Initiates a request to compile the specified type of information of the deployed environment.</p> <p> Setting the <code>InfoType</code> to <code>tail</code> compiles the last lines from the application server log files of every Amazon EC2 instance in your environment. </p> <p> Setting the <code>InfoType</code> to <code>bundle</code> compresses the application server log files for every Amazon EC2 instance into a <code>.zip</code> file. Legacy and .NET containers do not support bundle logs. </p> <p> Use <a>RetrieveEnvironmentInfo</a> to obtain the set of logs. </p> <p>Related Topics</p> <ul> <li> <p> <a>RetrieveEnvironmentInfo</a> </p> </li> </ul>",
     "RestartAppServer": "<p>Causes the environment to restart the application container server running on each Amazon EC2 instance.</p>",
@@ -277,15 +270,12 @@
         "CreateApplicationVersionMessage$BuildConfiguration": "<p>Settings for an AWS CodeBuild build.</p>"
       }
     },
-<<<<<<< HEAD
-=======
     "Builder": {
       "base": "<p>The builder used to build the custom platform.</p>",
       "refs": {
         "CreatePlatformVersionResult$Builder": "<p>The builder used to create the custom platform.</p>"
       }
     },
->>>>>>> 45247285
     "CPUUtilization": {
       "base": "<p>CPU utilization metrics for an instance.</p>",
       "refs": {
@@ -661,8 +651,6 @@
     },
     "DescribeInstancesHealthResult": {
       "base": "<p>Detailed health information about the Amazon EC2 instances in an AWS Elastic Beanstalk environment.</p>",
-<<<<<<< HEAD
-=======
       "refs": {
       }
     },
@@ -673,7 +661,6 @@
     },
     "DescribePlatformVersionResult": {
       "base": null,
->>>>>>> 45247285
       "refs": {
       }
     },
@@ -1540,12 +1527,8 @@
       "base": "<p>The bucket and key of an item stored in Amazon S3.</p>",
       "refs": {
         "ApplicationVersionDescription$SourceBundle": "<p>The storage location of the application version's source bundle in Amazon S3.</p>",
-<<<<<<< HEAD
-        "CreateApplicationVersionMessage$SourceBundle": "<p>The Amazon S3 bucket and key that identify the location of the source bundle for this version.</p> <note> <p>The Amazon S3 bucket must be in the same region as the environment.</p> </note> <p>Specify a source bundle in S3 or a commit in an AWS CodeCommit repository (with <code>SourceBuildInformation</code>), but not both. If neither <code>SourceBundle</code> nor <code>SourceBuildInformation</code> are provided, Elastic Beanstalk uses a sample application.</p>"
-=======
         "CreateApplicationVersionMessage$SourceBundle": "<p>The Amazon S3 bucket and key that identify the location of the source bundle for this version.</p> <note> <p>The Amazon S3 bucket must be in the same region as the environment.</p> </note> <p>Specify a source bundle in S3 or a commit in an AWS CodeCommit repository (with <code>SourceBuildInformation</code>), but not both. If neither <code>SourceBundle</code> nor <code>SourceBuildInformation</code> are provided, Elastic Beanstalk uses a sample application.</p>",
         "CreatePlatformVersionRequest$PlatformDefinitionBundle": "<p>The location of the platform definition archive in Amazon S3.</p>"
->>>>>>> 45247285
       }
     },
     "S3LocationNotInServiceRegionException": {
@@ -1933,15 +1916,12 @@
       "refs": {
         "ApplicationDescription$Versions": "<p>The names of the versions for this application.</p>",
         "DescribeApplicationVersionsMessage$VersionLabels": "<p>Specify a version label to show a specific application version.</p>"
-<<<<<<< HEAD
-=======
       }
     },
     "VirtualizationType": {
       "base": null,
       "refs": {
         "CustomAmi$VirtualizationType": "<p>The type of virtualization used to create the custom AMI.</p>"
->>>>>>> 45247285
       }
     }
   }
