// Code generated by private/model/cli/gen-api/main.go. DO NOT EDIT.

package apigateway

import (
	"github.com/aws/aws-sdk-go/aws"
	"github.com/aws/aws-sdk-go/aws/client"
	"github.com/aws/aws-sdk-go/aws/client/metadata"
	"github.com/aws/aws-sdk-go/aws/request"
	"github.com/aws/aws-sdk-go/aws/signer/v4"
	"github.com/aws/aws-sdk-go/private/protocol/restjson"
)

<<<<<<< HEAD
// Amazon API Gateway helps developers deliver robust, secure, and scalable
// mobile and web application back ends. Amazon API Gateway allows developers
// to securely connect mobile and web applications to APIs that run on AWS Lambda,
// Amazon EC2, or other publicly addressable web services that are hosted outside
// of AWS.
// The service client's operations are safe to be used concurrently.
// It is not safe to mutate any of the client's properties though.
=======
// APIGateway provides the API operation methods for making requests to
// Amazon API Gateway. See this package's package overview docs
// for details on the service.
//
// APIGateway methods are safe to use concurrently. It is not safe to
// modify mutate any of the struct's properties though.
>>>>>>> 45247285
type APIGateway struct {
	*client.Client
}

// Used for custom client initialization logic
var initClient func(*client.Client)

// Used for custom request initialization logic
var initRequest func(*request.Request)

// Service information constants
const (
	ServiceName = "apigateway" // Service endpoint prefix API calls made to.
	EndpointsID = ServiceName  // Service ID for Regions and Endpoints metadata.
)

// New creates a new instance of the APIGateway client with a session.
// If additional configuration is needed for the client instance use the optional
// aws.Config parameter to add your extra config.
//
// Example:
//     // Create a APIGateway client from just a session.
//     svc := apigateway.New(mySession)
//
//     // Create a APIGateway client with additional configuration
//     svc := apigateway.New(mySession, aws.NewConfig().WithRegion("us-west-2"))
func New(p client.ConfigProvider, cfgs ...*aws.Config) *APIGateway {
	c := p.ClientConfig(EndpointsID, cfgs...)
	return newClient(*c.Config, c.Handlers, c.Endpoint, c.SigningRegion, c.SigningName)
}

// newClient creates, initializes and returns a new service client instance.
func newClient(cfg aws.Config, handlers request.Handlers, endpoint, signingRegion, signingName string) *APIGateway {
	svc := &APIGateway{
		Client: client.New(
			cfg,
			metadata.ClientInfo{
				ServiceName:   ServiceName,
				SigningName:   signingName,
				SigningRegion: signingRegion,
				Endpoint:      endpoint,
				APIVersion:    "2015-07-09",
			},
			handlers,
		),
	}

	// Handlers
	svc.Handlers.Sign.PushBackNamed(v4.SignRequestHandler)
	svc.Handlers.Build.PushBackNamed(restjson.BuildHandler)
	svc.Handlers.Unmarshal.PushBackNamed(restjson.UnmarshalHandler)
	svc.Handlers.UnmarshalMeta.PushBackNamed(restjson.UnmarshalMetaHandler)
	svc.Handlers.UnmarshalError.PushBackNamed(restjson.UnmarshalErrorHandler)

	// Run custom client initialization if present
	if initClient != nil {
		initClient(svc.Client)
	}

	return svc
}

// newRequest creates a new request for a APIGateway operation and runs any
// custom request initialization.
func (c *APIGateway) newRequest(op *request.Operation, params, data interface{}) *request.Request {
	req := c.NewRequest(op, params, data)

	// Run custom request initialization if present
	if initRequest != nil {
		initRequest(req)
	}

	return req
}<|MERGE_RESOLUTION|>--- conflicted
+++ resolved
@@ -11,22 +11,12 @@
 	"github.com/aws/aws-sdk-go/private/protocol/restjson"
 )
 
-<<<<<<< HEAD
-// Amazon API Gateway helps developers deliver robust, secure, and scalable
-// mobile and web application back ends. Amazon API Gateway allows developers
-// to securely connect mobile and web applications to APIs that run on AWS Lambda,
-// Amazon EC2, or other publicly addressable web services that are hosted outside
-// of AWS.
-// The service client's operations are safe to be used concurrently.
-// It is not safe to mutate any of the client's properties though.
-=======
 // APIGateway provides the API operation methods for making requests to
 // Amazon API Gateway. See this package's package overview docs
 // for details on the service.
 //
 // APIGateway methods are safe to use concurrently. It is not safe to
 // modify mutate any of the struct's properties though.
->>>>>>> 45247285
 type APIGateway struct {
 	*client.Client
 }
