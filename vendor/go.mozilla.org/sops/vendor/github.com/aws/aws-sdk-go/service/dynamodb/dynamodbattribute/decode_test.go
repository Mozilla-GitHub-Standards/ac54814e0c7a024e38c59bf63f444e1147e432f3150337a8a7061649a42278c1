--- conflicted
+++ resolved
@@ -493,8 +493,6 @@
 	err := decoder.Decode(av, &v)
 	assert.NoError(t, err)
 	assert.Equal(t, BooleanOverlay(true), v)
-<<<<<<< HEAD
-=======
 }
 
 func TestDecodeUnixTime(t *testing.T) {
@@ -528,5 +526,4 @@
 	err := Unmarshal(input, &actual)
 	assert.NoError(t, err)
 	assert.Equal(t, expect, actual)
->>>>>>> 45247285
 }