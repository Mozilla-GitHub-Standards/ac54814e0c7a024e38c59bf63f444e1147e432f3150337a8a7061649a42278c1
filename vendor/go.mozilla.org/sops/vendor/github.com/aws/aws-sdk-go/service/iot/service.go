--- conflicted
+++ resolved
@@ -15,14 +15,8 @@
 // AWS IoT. See this package's package overview docs
 // for details on the service.
 //
-<<<<<<< HEAD
-// For more information about how AWS IoT works, see the Developer Guide (http://docs.aws.amazon.com/iot/latest/developerguide/aws-iot-how-it-works.html).
-// The service client's operations are safe to be used concurrently.
-// It is not safe to mutate any of the client's properties though.
-=======
 // IoT methods are safe to use concurrently. It is not safe to
 // modify mutate any of the struct's properties though.
->>>>>>> 45247285
 type IoT struct {
 	*client.Client
 }
