--- conflicted
+++ resolved
@@ -222,12 +222,6 @@
 }
 
 type RawSockaddrCAN struct {
-<<<<<<< HEAD
-	Family    uint16
-	Pad_cgo_0 [2]byte
-	Ifindex   int32
-	Addr      [8]byte
-=======
 	Family  uint16
 	_       [2]byte
 	Ifindex int32
@@ -248,7 +242,6 @@
 	Port      uint32
 	Cid       uint32
 	Zero      [4]uint8
->>>>>>> 45247285
 }
 
 type RawSockaddr struct {
@@ -376,11 +369,8 @@
 	SizeofSockaddrNetlink   = 0xc
 	SizeofSockaddrHCI       = 0x6
 	SizeofSockaddrCAN       = 0x10
-<<<<<<< HEAD
-=======
 	SizeofSockaddrALG       = 0x58
 	SizeofSockaddrVM        = 0x10
->>>>>>> 45247285
 	SizeofLinger            = 0x8
 	SizeofIPMreq            = 0x8
 	SizeofIPMreqn           = 0xc
